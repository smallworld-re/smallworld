--- conflicted
+++ resolved
@@ -35,9 +35,5 @@
 
 # Fix bug in Panda; it needs this file for mips64 to work
 RUN touch /usr/local/share/panda/mips_bios.bin
-<<<<<<< HEAD
-# ...and this one for mips64el to work
-=======
 # ...and it needs this file for mips64el to work
->>>>>>> 94aa81e3
 RUN touch /usr/local/share/panda/mipsel_bios.bin