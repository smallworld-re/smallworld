--- conflicted
+++ resolved
@@ -16,11 +16,7 @@
     license_files=["LICENSE.txt"],
     packages=find_packages(),
     python_requires=">=3.8",
-<<<<<<< HEAD
-    install_requires=["unicorn", "angr", "capstone", "lief", "pypcode"],
-=======
-    install_requires=["unicorn", "angr", "capstone", "lief", "pyhidra"],
->>>>>>> b69f9262
+    install_requires=["unicorn", "angr", "capstone", "lief", "pyhidra", "pypcode"],
     extras_require={
         "development": [
             "black",
