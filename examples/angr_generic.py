--- conflicted
+++ resolved
@@ -50,16 +50,12 @@
     log = logging.getLogger("smallworld")
 
     target = state.Code.from_filepath(
-<<<<<<< HEAD
         args.infile,
-        type=args.fmt,
+        format=args.fmt,
         arch=args.arch,
         mode=args.mode,
         base=args.base,
         entry=args.entry,
-=======
-        args.infile, format=args.fmt, arch=args.arch, base=args.base, entry=args.entry
->>>>>>> 06bee2c3
     )
 
     cpu = cpus.for_arch(args.arch, args.mode)
