--- conflicted
+++ resolved
@@ -11,11 +11,7 @@
 
 # load and map code into the state and set ip
 code = smallworld.state.Code.from_filepath(
-<<<<<<< HEAD
-    sys.argv[1], base=0x1000, entry=0x1000, arch="x86", mode="64", type="blob"
-=======
-    sys.argv[1], base=0x1000, entry=0x1000, arch="x86_64", format="blob"
->>>>>>> 06bee2c3
+    sys.argv[1], base=0x1000, entry=0x1000, arch="x86", mode="64", format="blob"
 )
 state.map(code)
 state.rip.value = code.entry
