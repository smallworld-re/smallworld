--- conflicted
+++ resolved
@@ -11,11 +11,7 @@
 
 # load and map code into the state and set ip
 code = smallworld.state.Code.from_filepath(
-<<<<<<< HEAD
-    sys.argv[1], base=0x1000, entry=0x1000, arch="x86_64", type="blob"
-=======
     sys.argv[1], base=0x1000, entry=0x1000, arch="x86", mode="64", format="blob"
->>>>>>> 9ef25043
 )
 state.map(code)
 state.rip.value = code.entry
