import io
import os
import re
import subprocess
import typing
import unittest

from sphinx import application, errors


class DetailedCalledProcessError(Exception):
    def __init__(self, error: subprocess.CalledProcessError):
        self.error = error

    def __str__(self) -> str:
        return f"{self.error.__str__()}\n\nstdout:\n{self.error.stdout.decode()}\n\nstderr:\n{self.error.stderr.decode()}"


class ScriptIntegrationTest(unittest.TestCase):
<<<<<<< HEAD
    def command(self, cmd: str, error: bool = True) -> typing.Tuple[str, str]:
=======
    def command(
        self, cmd: str, stdin: typing.Optional[str] = None
    ) -> typing.Tuple[str, str]:
>>>>>>> b8a80ac9
        """Run the given command and return the output.

        Arguments:
            cmd: The command to run.
            error: If `True` raises an exception if the command fails,
                otherwise just returns stdout/stderr as if it had succeeded.

        Returns:
            The `(stdout, stderr)` of the process as strings.
        """

        input = stdin.encode() if stdin else None

        cwd = os.path.abspath(os.path.dirname(__file__))

<<<<<<< HEAD
        try:
            process = subprocess.run(
                cmd,
                cwd=cwd,
                shell=True,
                check=True,
                stdout=subprocess.PIPE,
                stderr=subprocess.PIPE,
            )
=======
        process = subprocess.run(
            cmd,
            cwd=cwd,
            shell=True,
            check=True,
            input=input,
            stdout=subprocess.PIPE,
            stderr=subprocess.PIPE,
        )
>>>>>>> b8a80ac9

            return process.stdout.decode(), process.stderr.decode()
        except subprocess.CalledProcessError as e:
            if error:
                raise DetailedCalledProcessError(e)
            else:
                return e.stdout.decode(), e.stderr.decode()

    def assertContains(self, output: str, match: str) -> None:
        """Assert that output contains a given regex.

        Arguments:
            output: The output to check.
            match: The regex to match.

        Raises:
            `AssertionError` if `match` is not found in `output`.
        """

        if re.search(match, output) is None:
            raise AssertionError(
                f"string does not contain `{match}`:\n\n{output.strip()}"
            )

    def assertLineContains(self, output: str, *matches) -> None:
        """Assert that any line contains some combination of regexes.

        Arguments:
            output: The output to check.
            matches: One or more regexes to match.

        Raises:
            `AssertionError` if no single line in `output` matches all
            `matches`.
        """

        for line in output.split("\n"):
            for match in matches:
                if re.search(match, output) is None:
                    break
            else:
                return

        raise AssertionError(
            f"no line in string contains all of `{matches}`:\n\n{output.strip()}"
        )


class SquareTests(ScriptIntegrationTest):
    def test_basic(self):
        _, stderr = self.command("python3 basic_harness.py square.bin")
        self.assertLineContains(stderr, "edi", "imul edi, edi", "InputUseHint")
        self.assertLineContains(stderr, '{"4096": 1, "4099": 1}', "coverage")

    def test_square(self):
        def test_output(number):
            stdout, _ = self.command(f"python3 square.py {number}")

            self.assertContains(stdout, hex(number**2))

        test_output(5)
        test_output(1337)
        test_output(65535)


class StackTests(ScriptIntegrationTest):
    def test_basic(self):
        _, stderr = self.command("python3 basic_harness.py stack.bin")
        self.assertLineContains(stderr, "rdi", "add rdi, rdx", "InputUseHint")
        self.assertLineContains(stderr, "rdx", "add rdi, rdx", "InputUseHint")
        self.assertLineContains(
            stderr, "r8", re.escape("lea rax, [rdi + r8]"), "InputUseHint"
        )
        self.assertLineContains(
            stderr, "rsp", re.escape("add rax, qword ptr [rsp + 8]"), "InputUseHint"
        )
        self.assertLineContains(stderr, '{"4096": 1, "4099": 1, "4103": 1}', "coverage")

    def test_stack(self):
        stdout, _ = self.command("python3 stack.py")
        self.assertLineContains(stdout, "rax", "0xaaaaaaaa")


class StructureTests(ScriptIntegrationTest):
    def test_basic(self):
        _, stderr = self.command("python3 basic_harness.py struct.bin")
        self.assertLineContains(
            stderr, "rdi", re.escape("mov eax, dword ptr [rdi + 0x18]"), "InputUseHint"
        )

        self.assertLineContains(
            stderr, "from_instruction", "6w8=", "4096", "to_instruction", "i0cY", "4113"
        )
        self.assertLineContains(stderr, '{"4096": 1, "4113": 1}', "coverage")


class BranchTests(ScriptIntegrationTest):
    def test_basic(self):
        _, stderr = self.command("python3 basic_harness.py branch.bin")
        self.assertLineContains(stderr, "eax", "xor eax, eax", "InputUseHint")
        self.assertLineContains(stderr, "rdi", "cmp rdi, 0x64", "InputUseHint")
        self.assertLineContains(stderr, '{"4096": 1, "4098": 1, "4102": 1}', "coverage")

    def test_branch(self):
        stdout, _ = self.command("python3 branch.py 99")
        self.assertLineContains(stdout, "eax", "0x0")

        stdout, _ = self.command("python3 branch.py 100")
        self.assertLineContains(stdout, "eax", "0x1")

        stdout, _ = self.command("python3 branch.py 101")
        self.assertLineContains(stdout, "eax", "0x0")


<<<<<<< HEAD
=======
class HookingTests(ScriptIntegrationTest):
    def test_hooking(self):
        stdout, _ = self.command("python3 hooking.py", stdin="foo bar baz")
        self.assertLineContains(stdout, "foo bar baz")


try:
    import unicornafl
except ImportError:
    unicornafl = None


>>>>>>> b8a80ac9
class FuzzTests(ScriptIntegrationTest):
    def test_fuzz(self):
        stdout, _ = self.command("python3 fuzz.py")
        self.assertLineContains(stdout, "eax", "0x0")

        _, stderr = self.command("python3 fuzz.py -c")
        self.assertLineContains(stderr, "UC_ERR_WRITE_UNMAPPED")

    def test_fuzzing(self):
        stdout, _ = self.command(
            "afl-showmap -U -m none -o /dev/stdout -- python3 afl_fuzz.py fuzz_inputs/good_input",
            error=False,
        )
        self.assertLineContains(stdout, "001445:1")
        self.assertLineContains(stdout, "003349:1")
        self.assertLineContains(stdout, "014723:1")
        self.assertLineContains(stdout, "022192:1")
        self.assertLineContains(stdout, "032232:1")
        self.assertLineContains(stdout, "032233:1")
        self.assertLineContains(stdout, "032234:1")
        self.assertLineContains(stdout, "040896:1")


class DocumentationTests(unittest.TestCase):
    def test_documentation_build(self):
        """Make sure that the documentation builds without error.

        This gathers all errors from the build and raises them at once so you
        don't have to debug one at a time.
        """

        root = os.path.dirname(os.path.dirname(os.path.abspath(__file__)))

        source = os.path.join(root, "docs")
        config = source
        build = os.path.join(source, "build")
        doctree = os.path.join(build, "doctrees")

        warnings = io.StringIO()

        app = application.Sphinx(
            source, config, build, doctree, "html", status=None, warning=warnings
        )
        app.build()

        warnings.flush()
        warnings.seek(0)
        warnings = warnings.read().strip()

        if warnings:
            raise errors.SphinxWarning(f"\n\n{warnings}")


if __name__ == "__main__":
    unittest.main()<|MERGE_RESOLUTION|>--- conflicted
+++ resolved
@@ -17,17 +17,14 @@
 
 
 class ScriptIntegrationTest(unittest.TestCase):
-<<<<<<< HEAD
-    def command(self, cmd: str, error: bool = True) -> typing.Tuple[str, str]:
-=======
     def command(
-        self, cmd: str, stdin: typing.Optional[str] = None
+        self, cmd: str, stdin: typing.Optional[str] = None, error: bool = True
     ) -> typing.Tuple[str, str]:
->>>>>>> b8a80ac9
         """Run the given command and return the output.
 
         Arguments:
             cmd: The command to run.
+            stdin: Optional input string.
             error: If `True` raises an exception if the command fails,
                 otherwise just returns stdout/stderr as if it had succeeded.
 
@@ -39,27 +36,16 @@
 
         cwd = os.path.abspath(os.path.dirname(__file__))
 
-<<<<<<< HEAD
         try:
             process = subprocess.run(
                 cmd,
                 cwd=cwd,
                 shell=True,
                 check=True,
+                input=input,
                 stdout=subprocess.PIPE,
                 stderr=subprocess.PIPE,
             )
-=======
-        process = subprocess.run(
-            cmd,
-            cwd=cwd,
-            shell=True,
-            check=True,
-            input=input,
-            stdout=subprocess.PIPE,
-            stderr=subprocess.PIPE,
-        )
->>>>>>> b8a80ac9
 
             return process.stdout.decode(), process.stderr.decode()
         except subprocess.CalledProcessError as e:
@@ -174,8 +160,6 @@
         self.assertLineContains(stdout, "eax", "0x0")
 
 
-<<<<<<< HEAD
-=======
 class HookingTests(ScriptIntegrationTest):
     def test_hooking(self):
         stdout, _ = self.command("python3 hooking.py", stdin="foo bar baz")
@@ -188,7 +172,6 @@
     unicornafl = None
 
 
->>>>>>> b8a80ac9
 class FuzzTests(ScriptIntegrationTest):
     def test_fuzz(self):
         stdout, _ = self.command("python3 fuzz.py")
@@ -197,6 +180,7 @@
         _, stderr = self.command("python3 fuzz.py -c")
         self.assertLineContains(stderr, "UC_ERR_WRITE_UNMAPPED")
 
+    @unittest.skipUnless(unicornafl, "afl++ must be installed from source")
     def test_fuzzing(self):
         stdout, _ = self.command(
             "afl-showmap -U -m none -o /dev/stdout -- python3 afl_fuzz.py fuzz_inputs/good_input",
