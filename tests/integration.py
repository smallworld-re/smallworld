--- conflicted
+++ resolved
@@ -123,46 +123,6 @@
 class SquareTests(ScriptIntegrationTest):
     def test_basic(self):
         _, stderr = self.command("python3 basic_harness.py square.bin")
-<<<<<<< HEAD
-
-        self.assertLineContainsStrings(
-            stderr,
-            "DynamicRegisterValueProbHint",
-            "read-def-prob",
-            "imul edi, edi",
-            '"pc": 4096',
-            '"color": 1',
-            '"use": true',
-            '"new": true',
-            '"prob": 1.0',
-            '"reg_name": "edi"',
-        )
-        self.assertLineContainsStrings(
-            stderr,
-            "DynamicRegisterValueProbHint",
-            "write-def-prob",
-            "imul edi, edi",
-            '"pc": 4096',
-            '"color": 2',
-            '"use": false',
-            '"new": true',
-            '"prob": 1.0',
-            '"reg_name": "edi"',
-        )
-        self.assertLineContainsStrings(
-            stderr,
-            "DynamicRegisterValueProbHint",
-            "read-flow-prob",
-            "mov eax, edi",
-            '"pc": 4099',
-            '"color": 2',
-            '"use": true',
-            '"new": false',
-            '"prob": 1.0',
-            '"reg_name": "edi"',
-        )
-=======
->>>>>>> 9ef25043
 
         self.assertLineContainsStrings(
             stderr,
@@ -221,12 +181,8 @@
     def test_square_aarch64(self):
         self.run_test(arch="aarch64")
 
-<<<<<<< HEAD
-            self.assertLineContainsStrings(stdout, hex(number**2))
-=======
     def test_square_armel(self):
         self.run_test(arch="armel")
->>>>>>> 9ef25043
 
     def test_square_armhf(self):
         self.run_test(arch="armhf")
@@ -262,7 +218,6 @@
             '"new": true',
             '"prob": 1.0',
             '"reg_name": "rdx"',
-<<<<<<< HEAD
         )
         self.assertLineContainsStrings(
             stderr,
@@ -323,75 +278,10 @@
             '"new": false',
             '"prob": 1.0',
             '"reg_name": "rax"',
-=======
->>>>>>> 9ef25043
-        )
-        self.assertLineContainsStrings(
-            stderr,
-            "DynamicRegisterValueProbHint",
-<<<<<<< HEAD
-=======
-            "write-def-prob",
-            "add rdi, rdx",
-            '"pc": 4096',
-            '"color": 3',
-            '"use": false',
-            '"new": true',
-            '"prob": 1.0',
-            '"reg_name": "rdi"',
-        )
-        self.assertLineContainsStrings(
-            stderr,
-            "DynamicRegisterValueProbHint",
-            "read-flow-prob",
-            "lea rax, [rdi + r8]",
-            '"pc": 4099',
-            '"color": 3',
-            '"use": true',
-            '"new": false',
-            '"prob": 1.0',
-            '"reg_name": "rdi"',
-        )
-        self.assertLineContainsStrings(
-            stderr,
-            "DynamicRegisterValueProbHint",
-            "read-def-prob",
-            "lea rax, [rdi + r8]",
-            '"pc": 4099',
-            '"color": 4',
-            '"use": true',
-            '"new": true',
-            '"prob": 1.0',
-            '"reg_name": "r8"',
-        )
-        self.assertLineContainsStrings(
-            stderr,
-            "DynamicRegisterValueProbHint",
-            "write-def-prob",
-            "lea rax, [rdi + r8]",
-            '"pc": 4099',
-            '"color": 5',
-            '"use": false',
-            '"new": true',
-            '"prob": 1.0',
-            '"reg_name": "rax"',
-        )
-        self.assertLineContainsStrings(
-            stderr,
-            "DynamicRegisterValueProbHint",
-            "read-flow-prob",
-            "add rax, qword ptr [rsp + 8]",
-            '"pc": 4103',
-            '"color": 5',
-            '"use": true',
-            '"new": false',
-            '"prob": 1.0',
-            '"reg_name": "rax"',
-        )
-        self.assertLineContainsStrings(
-            stderr,
-            "DynamicRegisterValueProbHint",
->>>>>>> 9ef25043
+        )
+        self.assertLineContainsStrings(
+            stderr,
+            "DynamicRegisterValueProbHint",
             "read-def-prob",
             "add rax, qword ptr [rsp + 8]",
             '"pc": 4103',
@@ -455,46 +345,6 @@
 class BranchTests(ScriptIntegrationTest):
     def test_basic(self):
         _, stderr = self.command("python3 basic_harness.py branch.bin")
-<<<<<<< HEAD
-
-        self.assertLineContainsStrings(
-            stderr,
-            "DynamicRegisterValueProbHint",
-            "read-def-prob",
-            "xor eax, eax",
-            '"pc": 4096',
-            '"color": 1',
-            '"use": true',
-            '"new": true',
-            '"prob": 1.0',
-            '"reg_name": "eax"',
-        )
-        self.assertLineContainsStrings(
-            stderr,
-            "DynamicRegisterValueProbHint",
-            "read-def-prob",
-            "cmp rdi, 0x64",
-            '"pc": 4098',
-            '"color": 2',
-            '"use": true',
-            '"new": true',
-            '"prob": 1.0',
-            '"reg_name": "rdi"',
-        )
-        self.assertLineContainsStrings(
-            stderr, '{"4096": 1, "4098": 1, "4102": 1}', "coverage"
-        )
-
-    def test_branch(self):
-        stdout, _ = self.command("python3 branch.py 99")
-        self.assertLineContainsStrings(stdout, "eax", "0x0")
-
-        stdout, _ = self.command("python3 branch.py 100")
-        self.assertLineContainsStrings(stdout, "eax", "0x1")
-
-        stdout, _ = self.command("python3 branch.py 101")
-        self.assertLineContainsStrings(stdout, "eax", "0x0")
-=======
 
         self.assertLineContainsStrings(
             stderr,
@@ -552,7 +402,6 @@
 
     def test_branch_mips(self):
         self.run_branch(arch="mips", reg="v0")
->>>>>>> 9ef25043
 
 
 class HookingTests(ScriptIntegrationTest):
