--- conflicted
+++ resolved
@@ -71,18 +71,11 @@
 
 # Emulate
 emulator = smallworld.emulators.EMULATOR(platform)
-<<<<<<< HEAD
 if 'EMULATOR' == 'AngrEmulator':
     if isinstance(emulator, smallworld.emulators.AngrEmulator):
         emulator.enable_linear()
 
-emulator.add_exit_point(entrypoint + 0x1000)
-=======
-if isinstance(emulator, smallworld.emulators.AngrEmulator):
-    emulator.enable_linear()
-    
 emulator.add_exit_point(0)
->>>>>>> b89bdbdb
 try:
     machine.emulate(emulator)
     raise Exception("Did not exit as expected")
