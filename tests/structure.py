--- conflicted
+++ resolved
@@ -80,11 +80,9 @@
 # all the allocated things get put in memory as concrete bytes
 cpu.map(alloc)
 
-<<<<<<< HEAD
-smallworld.emulate(code, cpu)
-=======
+
 smallworld.analyze(cpu)
->>>>>>> 0e95521a
+
 
 # now we can do a single micro-execution without error
 # final_state = smallworld.emulate(code, cpu)
