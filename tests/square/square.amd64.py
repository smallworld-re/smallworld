--- conflicted
+++ resolved
@@ -2,76 +2,54 @@
 
 import smallworld
 import logging
-<<<<<<< HEAD
-import copy
 
-#smallworld.logging.setup_logging(level=logging.DEBUG)
 smallworld.logging.setup_logging(level=logging.INFO) 
 smallworld.hinting.setup_hinting(level=logging.DEBUG) 
 
-=======
->>>>>>> 75bfd96a
+# Create a machine
+machine = smallworld.state.Machine()
 
-# Set up logging and hinting
-smallworld.logging.setup_logging(level=logging.INFO)
-smallworld.hinting.setup_hinting(stream=True, verbose=True)
+# Load code and add to the machien
+code = smallworld.state.memory.code.Executable.from_filepath(
+    "square.amd64.bin", address=0x1000
+)
+machine.add(code)
 
 # Define the platform
 platform = smallworld.platforms.Platform(
     smallworld.platforms.Architecture.X86_64, smallworld.platforms.Byteorder.LITTLE
 )
 
-<<<<<<< HEAD
+# Create a CPU for that platform
 cpu = smallworld.state.cpus.CPU.for_platform(platform)
 
-
+# Set the instruction pointer to the code entrypoint
 cpu.rip.set(0x1000)
     
 
 if len(sys.argv) == 2 and sys.argv[1] == "analyze":
+
     machine.add(cpu)
-    colrz = smallworld.analyses.ColorizerAnalysis()
-    machine.analyze(colrz)
+    colorizer = smallworld.analyses.ColorizerAnalysis()
+    machine.analyze(colorizer)
 
 else:
 
+    # Initialize argument register
+    cpu.rdi.set(int(sys.argv[1]))
+    
+    machine.add(cpu)
+
     emulator = smallworld.emulators.UnicornEmulator(platform)
     emulator.add_exit_point(cpu.rip.get() + 5)
-    cpu.edi.set(int(sys.argv[1]))
-    machine.add(cpu)
 
+    # Emulate
     if len(sys.argv) == 3 and sys.argv[2] == "step":
         for final_machine in machine.step(emulator):
             pass
     else:
         final_machine = machine.emulate(emulator)
 
+    # Read out the final state
     cpu = final_machine.get_cpu()
     print(cpu.eax.get())
-=======
-# Create a machine
-machine = smallworld.state.Machine()
-
-# Create a CPU
-cpu = smallworld.state.cpus.CPU.for_platform(platform)
-machine.add(cpu)
-
-# Load and add code into the state
-code = smallworld.state.memory.code.Executable.from_filepath("square.amd64.bin", address=0x1000)
-machine.add(code)
-
-# Set the instruction pointer to the code entrypoint 
-cpu.rip.set(code.address)
-
-# Initialize argument registers
-cpu.rdi.set(int(sys.argv[1]))
-
-# Emulate
-emulator = smallworld.emulators.UnicornEmulator(platform)
-emulator.add_exit_point(cpu.rip.get() + code.get_capacity())
-final_machine = machine.emulate(emulator)
-
-# read out the final state
-cpu = final_machine.get_cpu()
-print(hex(cpu.eax.get()))
->>>>>>> 75bfd96a
