<<<<<<< HEAD
from dataclasses import dataclass, asdict
import json
import logging
import typing
import sys
=======
import abc
import logging
import typing
>>>>>>> 7a7650e4

# logging re-exports
from logging import CRITICAL  # noqa
from logging import DEBUG  # noqa
from logging import INFO  # noqa
from logging import WARNING  # noqa


class HintJSONEncoder(json.JSONEncoder):
    def default(self, o):
        if isinstance(o, Hint):
            d = asdict(o)
            d["hint_type"] = o.__class__.__name__
            return d
        return super().default(o)


class HintJSONDecoder(json.JSONDecoder):
    def __init__(self, *args, **kwargs):
        json.JSONDecoder.__init__(self, object_hook=self.object_hook, *args, **kwargs)

    def object_hook(self, dict):
        if "hint_type" in dict:
            cls = getattr(sys.modules[__name__], dict["hint_type"])
            del dict["hint_type"]
            return cls(**dict)
        return dict


@dataclass(frozen=True)
class Hint:
    """Base class for all Hints.

    Arguments:
        message (str): A message for this Hint.
        ip (int): The instruction pointer when the hint was generated.
    """

    message: str


@dataclass(frozen=True)
class UnderSpecifiedValueHint(Hint):
    """Super class for UnderSpecified Value Hints"""

    pass


@dataclass(frozen=True)
class UnderSpecifiedRegisterHint(UnderSpecifiedValueHint):
    """Represents a register whose value can't be fully determined from the environment.

    Arguments:
        register (string): The register in question
    """

    register: str


@dataclass(frozen=True)
class UnderSpecifiedMemoryHint(UnderSpecifiedValueHint):
    """Represents a memory range whose value can't be fully determined from the environment.

    Arguments:
        address (int): The address of the beginning of the range
        size (int): The size of the range
    """

    address: int
    size: int


@dataclass(frozen=True)
class TypeHint(Hint):
    """Super class for Type Hints"""

    pass


@dataclass(frozen=True)
class RegisterPointerHint(TypeHint):
    """Signal that a register is probably a pointer.

    Arguments:
        register (string): The register in question
    """

    register: str


@dataclass(frozen=True)
class RegisterPointsToHint(RegisterPointerHint):
    """Signal that a register is probably a pointer and points to a type.

    Arguments:
        type (string): The type in question
    """

    type: str


@dataclass(frozen=True)
class MemoryPointerHint(TypeHint):
    """Signal that a memory address is probably a pointer.

    Arguments:
       address (int): The address in question
    """

    address: int


@dataclass(frozen=True)
class MemoryPointsToHint(RegisterPointerHint):
    """Signal that a memory address is probably a pointer and points to a type.

    Arguments:
        type (string): The type in question
    """

    type: str


@dataclass(frozen=True)
class StructureHint(TypeHint):
    """Signals the probable layout of a struct

    Arguments:
        layout (dict[int, str]): A dictionary of offset to type
    """

    layout: dict[int, str]


class Hinter(logging.Logger):
    """A custom logger that only accepts Hints."""

    def _log(self, level, msg, *args, **kwargs):
        if not isinstance(msg, Hint):
            raise ValueError(f"{repr(msg)} is not a Hint")

        return super()._log(level, msg, *args, **kwargs)


root = Hinter(name="root", level=WARNING)
Hinter.root = typing.cast(logging.RootLogger, root)
Hinter.manager = logging.Manager(Hinter.root)
Hinter.manager.loggerClass = Hinter


def getHinter(name: typing.Optional[str] = None) -> Hinter:
    """Get a hinter with the given name.

    Arguments:
        name (str): The name of the hinter to get - if `None` this returns the
            root Hinter.

    Returns:
        A Hinter with the given name.
    """

    if not name or isinstance(name, str) and name == root.name:
        return root

    return typing.cast(Hinter, Hinter.manager.getLogger(name))<|MERGE_RESOLUTION|>--- conflicted
+++ resolved
@@ -1,14 +1,8 @@
-<<<<<<< HEAD
-from dataclasses import dataclass, asdict
 import json
 import logging
+import sys
 import typing
-import sys
-=======
-import abc
-import logging
-import typing
->>>>>>> 7a7650e4
+from dataclasses import asdict, dataclass
 
 # logging re-exports
 from logging import CRITICAL  # noqa
@@ -140,7 +134,7 @@
         layout (dict[int, str]): A dictionary of offset to type
     """
 
-    layout: dict[int, str]
+    layout: typing.Dict[int, str]
 
 
 class Hinter(logging.Logger):
