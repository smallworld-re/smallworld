import abc
import logging
<<<<<<< HEAD

from . import executable

=======
import typing
>>>>>>> 7a7650e4

logger = logging.getLogger(__name__)


class Executor(metaclass=abc.ABCMeta):
    """A micro executor base class.

    Defines the interface for micro executors.
    """

    @abc.abstractmethod
    def read_register(self, name: str) -> int:
        """Read a value from a register.

        Arguments:
            name (str): The name of the register to read.

        Returns:
            The register value.
        """

        return 0

    @abc.abstractmethod
    def write_register(self, name: str, value: typing.Optional[int]) -> None:
        """Write a value to a register.

        Arguments:
            name (str): The name of the register to write.
            value (int): The value to write.
        """

        pass

    @abc.abstractmethod
    def read_memory(self, address: int, size: int) -> typing.Optional[bytes]:
        """Read memory from a specific address.

        Arguments:
            address (int): The address to read.
            size (bytes): The content of the read.

        Returns:
            {size} bytes read from {address}.
        """

        return b""

    @abc.abstractmethod
    def write_memory(self, address: int, value: typing.Optional[bytes]) -> None:
        """Write memory at a specific address.

        This will allocate memory if necessary.

        Arguments:
            address (int): The address to write.
            value (int): The value to write.
        """

        pass

    @abc.abstractmethod
    def load(self, executable: executable.Executable) -> None:
        """Load a binary for execution.

        Arguments:
            executable (Executable): The executable to load.
        """

        pass

    @abc.abstractmethod
    def run(self) -> None:
        """Start execution."""

        pass

    @abc.abstractmethod
    def step(self) -> bool:
        """Single-step execution.

        Returns:
            `True` if we have reached the program exit point, otherwise `False`.
        """

        pass

    @abc.abstractmethod
    def __repr__(self) -> str:
        """Instance stringifier.

        Implementation requored.
        """

        return ""<|MERGE_RESOLUTION|>--- conflicted
+++ resolved
@@ -1,12 +1,8 @@
 import abc
 import logging
-<<<<<<< HEAD
+import typing
 
 from . import executable
-
-=======
-import typing
->>>>>>> 7a7650e4
 
 logger = logging.getLogger(__name__)
 
