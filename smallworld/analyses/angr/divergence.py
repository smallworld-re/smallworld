import logging

import angr
from angr.storage import MemoryMixin

from ... import hinting, instructions
from ...exceptions import AnalysisSignal
from .base import BaseMemoryMixin
from .terminate import PathTerminationSignal
from .utils import print_state
from .visitor import ConditionalVisitor

log = logging.getLogger(__name__)
hinter = hinting.getHinter(__name__)


class DivergentAddressSignal(AnalysisSignal):
    """Fault for communicating divergent address data between plugins.

    Divergent address concretizations are detected
    in the memory plugin, but can only be resolved
    in the exploration strategy.
    """

    def __init__(self, state, addr, results):
        self.state = state
        self.addr = addr
        self.results = results


class DivergenceMemoryMixin(BaseMemoryMixin):
    _visitor = ConditionalVisitor()
    """Mixin for handling memory-side address concretization

    This hooks the actual address concretization operation,
    and looks for attempts to concretize conditional addresses.
    angr's default concretization is extremely imprecise
    when applied to conditional expressions,
    so hooking the operation gives us freedom to handle things differently.

    The current strategy I like is to fork the execution state
    into separate copies, one per possible evaluation of the conditional.
    The actual fork operation cannot be done from within this plugin,
    so it needs to communicate with DivergenceExplorationMixin.
    """

    def __init__(self, **kwargs):
        super().__init__(**kwargs)

    @MemoryMixin.memo
    def copy(self, memo):
        o = super().copy(memo)
        o._setup_tui()
        return o

    def _concretize_addr(self, supercall, addr, strategies=None, condition=None):
        """Helper function for performing conditional concretization.

        This replaces the normal concretization strategy,
        which is to compute all possible suggestions for addr,
        and to assert the OR of them.

        This default strategy falls over badly for addresses computed
        via conditional data flow, since said addresses will be
        essentially a case-statement of several possible base addresses.
        The resulting assertion becomes "one of these variables stores one of these addresses."
        This loses a lot of precision.

        This implementation works as follows:

        - Carve apart the address expression into all possible non-conditional expressions
        - Concretize each possible expression independently.
        - If there is more than one possible sub-expression, raise an exception.
        - The exception acts as a virtual pagefault, which carries data back to the exploration strategy.
        - The exploration strategy creates one state per sub-expression, constrained so that said expression is picked.

        N.B.: This is in a separate helper because the operation is identical
        for concretizing reads and writes.
        """
        exprs = dict()
        guards = dict()
        res = set()
        block = self.state.block()
        (insn,) = list(
            filter(
                lambda x: x.address == self.state._ip.concrete_value,
                block.disassembly.insns,
            )
        )

        try:
            # Split the address into non-conditional sub-expressions.
            for expr, guard in self._visitor.visit(addr):
                try:
                    # Concretize the sub-expression normally
                    for tmp in supercall(
                        expr, strategies=strategies, condition=condition
                    ):
                        # check that the suggestion is satisfiable.
                        # I'd have hoped that angr does this automatically,
                        # but it doesn't seem to.
                        if self.state.satisfiable(extra_constraints=[addr == tmp]):
                            log.debug(
                                f"Concrete result for {expr}, slice of {addr}: {tmp:x} -> {self.state.memory.load(tmp, 8)}"
                            )
                            # TODO: Handle multiple concretizations from non-conditional source.
                            # I've never actually seen this, but you never know.
                            guards[expr] = guard
                            exprs[expr] = tmp
                            res.add(tmp)
                        else:
                            log.debug(
                                f"Ignoring result for {expr}, slice of {addr}: {tmp:x}"
                            )
                            for expr in self.state.solver.constraints:
                                log.debug(f"\t{expr}")
                except angr.errors.SimMemoryAddressError as e:
                    # Something went wrong that shouldn't go wrong.
                    log.error(
                        f"Could not concretize expression {expr} with following constraints:"
                    )
                    for expr in self.state.solver.constraints:
                        log.error(f"\t{expr}")
                    log.error(f"Cause: {e}")
                    raise e
        except AnalysisSignal as s:
            # A lower analysis raised a signal.
            # Raise it upwards.
            raise s
        except Exception as e:
            # Something went wrong that shouldn't go wrong.
            log.error(f"Fatal error concretizing {addr}")
            log.exception(f"Cause: {type(e)} {e}")
            raise e
        log.debug("All recommendations:")
        for expr, val in exprs.items():
            log.debug(f"  {expr} := {hex(val)}")
        if len(exprs) > 1:
            # We've got a conditional dereference.
            hint = hinting.UnderSpecifiedMemoryBranchHint(
                message="Conditional address dereference",
<<<<<<< HEAD
                instruction=instructions.Instruction.from_capstone(cinsn),
=======
                pc=self.state._ip.concrete_value,
                instruction=instructions.Instruction.from_angr(
                    insn, block, self.state.arch.name
                ),
>>>>>>> 9a99987b
                address=str(addr),
                options=[(str(k), str(v)) for (k, v) in guards.items()],
            )
            hinter.info(hint)
            options = {
                "fork": self.divergence_fork,
                "choose": self.divergence_choose,
                "ignore": self.divergence_ignore,
                "details": self.divergence_details,
                "stop": self.divergence_stop,
                "quit": self.divergence_quit,
            }
            option = "fork"
            options[option](this=self, addr=addr, exprs=exprs)

        return list(res)

    def concretize_read_addr(self, addr, strategies=None, condition=None):
        log.debug(f"Concretizing read addr {addr}")
        return self._concretize_addr(
            super().concretize_read_addr,
            addr,
            strategies=strategies,
            condition=condition,
        )

    def concretize_write_addr(self, addr, strategies=None, condition=None):
        log.debug(f"Concretizing write addr {addr}")
        return self._concretize_addr(
            super().concretize_write_addr,
            addr,
            strategies=strategies,
            condition=condition,
        )

    # TUI handler methods.  Fear the boilerplate.
    def divergence_fork(self, addr=None, exprs=None, **kwargs):
        log.warn("Rewinding and forking to avoid conditional dereference")
        raise DivergentAddressSignal(self.state, addr, exprs)

    def divergence_choose(**kwargs):
        raise NotImplementedError(
            "Chosing a specific evaluation is not yet implemented"
        )

    def divergence_ignore(self, **kwargs):
        log.warn("Accepting conditional dereference")

    def divergence_details(self, addr=None, exprs=None, **kwargs):
        log.warn(f"Details of dereference at {self.state.ip}:")
        print_state(log.warn, self.state, "conditional dereference")
        log.warn(f"Address: {addr}")
        log.warn("Possible Evaluations:")
        for expr, result in exprs.items():
            log.warn(f"\t{expr}: {result:x}")

    def divergence_stop(self, **kwargs):
        log.warn("Killing execution path")
        raise PathTerminationSignal()

    def divergence_quit(self, **kwargs):
        log.warn("Aborting execution")
        quit()


class DivergenceExplorationMixin:
    """Mixin for handling exploration-side address concretization

    A memory mixin can detect problematic address concretizations,
    but it can't do anything about them beyond modifying
    a single state.

    This exploration strategy mixin allows the memory mixin
    to handle exceptional cases that need to fork a state.
    """

    def step_state(self, simgr, state, **kwargs):
        try:
            out = super().step_state(simgr, state, **kwargs)
            log.debug(f"Clean Successors: {state} -> {out}")
            for stash, states in out.items():
                if len(states) > 0:
                    if stash is None:
                        stash = "active"
                    for state in states:
                        log.debug(f"\t{state} ({stash}): {state.scratch.guard}")

        except DivergentAddressSignal as e:
            # Fault: we got a divergent address.
            #
            # This means that we tried to dereference a
            # conditional symbolic expression.
            # Normal address concretization causes a big loss of precision;
            # binding a conditional expression doesn't clearly bind any
            # one symbol.
            #
            # One way to handle this is to fork the state,
            # with one state per possible evaluation of the
            # conditional expression.
            #
            # The possible values and their concretizations
            # are computed in the memory plugin,
            # but it's not possible to fork a state in that plugin.
            # It sends us its results via a DivergentAddressException,
            # and we fix it up here.

            # Set up the successors dict.
            out = {None: list(), "unsat": list()}
            log.debug(f"Divergent successors: {state} ->")

            # Bind all address concretizations
            backup = e.state.copy()
            for expr, addr in e.results.items():
                backup.solver.add(expr == addr)

            # Fork a new state for each possible
            # binding of the conditional address.
            for expr, addr in e.results.items():
                new_state = backup.copy()
                new_state.solver.add(e.addr == addr)

                # Test the new state for satisfiability,
                # just in case the concretizer misses something.
                # I wish I didn't have to do this, since it's slow.
                if new_state.solver.satisfiable():
                    log.debug(f"\t{new_state} (active): {e.addr == addr}")
                    out[None].append(new_state)
                else:
                    out["unsat"].append(new_state)
                    log.debug(f"\t{new_state} (unsat): {e.addr == addr}")
        return out<|MERGE_RESOLUTION|>--- conflicted
+++ resolved
@@ -139,14 +139,9 @@
             # We've got a conditional dereference.
             hint = hinting.UnderSpecifiedMemoryBranchHint(
                 message="Conditional address dereference",
-<<<<<<< HEAD
-                instruction=instructions.Instruction.from_capstone(cinsn),
-=======
-                pc=self.state._ip.concrete_value,
                 instruction=instructions.Instruction.from_angr(
                     insn, block, self.state.arch.name
                 ),
->>>>>>> 9a99987b
                 address=str(addr),
                 options=[(str(k), str(v)) for (k, v) in guards.items()],
             )
