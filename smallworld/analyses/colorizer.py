import copy
import logging
import random
import struct
import typing

import capstone
import networkx as nx

from .. import hinting, platforms, state
from ..emulators import (
    UnicornEmulationMemoryReadError,
    UnicornEmulationMemoryWriteError,
    UnicornEmulator,
)
from ..exceptions import AnalysisRunError, EmulationBounds
from ..instructions import (
    BSIDMemoryReferenceOperand,
    Instruction,
    Operand,
    RegisterOperand,
)
from . import analysis

logger = logging.getLogger(__name__)
hinter = hinting.get_hinter(__name__)

MIN_ACCEPTABLE_COLOR_INT = 0x20
BAD_COLOR = (2**64) - 1

Colors = typing.Dict[int, typing.Tuple[Operand, int, int, Instruction, int]]


class Colorizer(analysis.Analysis):
    """A simple kind of data flow analysis via tracking distinct values
    (colors) and employing instruction use/def analysis

    We run multiple micro-executions of the code starting from same
    entry. At the start of each, we randomize register values that
    have not already been initialized. We maintain a "colors" map from
    dynamic values to when/where we first observed them. This map is
    initially empty. Before emulating an instruction, we examine the
    values (registers and memory) it will read. If any are not in the
    colors map, that is the initial sighting of that value and we emit
    a hint to that effect and add a color to the map. If any color is
    already in the map, then that is a def-use flow from the time or
    place at which that value was first observed to this instruction.
    Similarly, after emulating an instruction, we examine every value
    written to a register or memory. If a value is not in the colors
    map, it is a new, computed result and we hint about its creation
    and add it to the map. If it is in the colors map, we do nothing
    since it just a copy.

    Whilst looking at reads and writes for instructions, we hint if any
    correspond to unavailable memory.

    Arguments:
        num_micro_executions: The number of micro-executions to run.
        num_insns: The number of instructions to micro-execute.
        seed: Random seed for test stability, or None.

    """

    name = "colorizer"
    description = "it's almost taint"
    version = "0.0.1"

    def __init__(
        self,
        *args,
        num_micro_executions: int = 10,
        num_insns: int = 200,
        seed: typing.Optional[int] = 99,
        **kwargs,
    ):
        super().__init__(*args, **kwargs)
        # Create our own random so we can avoid contention.
        self.random = random.Random()
        self.seed = seed

        self.num_micro_executions = num_micro_executions
        self.num_insns = num_insns

    def _get_instr_at_pc(self, pc: int) -> capstone.CsInsn:
        code = self.emu.read_memory(pc, 15)  # longest possible instruction
        if code is None:
            raise AnalysisRunError(
                "Unable to read next instruction out of emulator memory"
            )
        (insns, disas) = self.emu._disassemble(code, pc, 2)
        insn = insns[0]
        return insn

    def _operand_size(self, operand: Operand) -> int:
        if type(operand) is RegisterOperand:
            # return size of a reg based on its name
            return getattr(self.cpu, operand.name).size
        elif type(operand) is BSIDMemoryReferenceOperand:
            # memory operand knows its size
            return operand.size
        return 0

    def run(self, machine: state.Machine) -> None:
        # collect hints for each microexecution, in a list of lists
        hint_list_list: typing.List[typing.List[hinting.Hint]] = []

        self.orig_machine = copy.deepcopy(machine)
        self.orig_cpu = self.orig_machine.get_cpu()
        self.platform = self.orig_cpu.platform
        self.platdef = platforms.PlatformDef.for_platform(self.platform)

        edges: typing.Dict[int, typing.Dict[int, int]] = {}
        if self.seed is not None:
            self.random.seed(a=self.seed)

        for i in range(1, 1 + self.num_micro_executions):
            logger.info("-------------------------")
            logger.info(f"micro exec #{i}")

            self.machine = copy.deepcopy(self.orig_machine)
            self.cpu = self.machine.get_cpu()
            self.emu = UnicornEmulator(self.platform)
            self.machine.apply(self.emu)

            # initialize registers with random values
            self._randomize_registers()

            # map from color values to first use / def
            self.colors: Colors = {}

            hint_list: typing.List[hinting.Hint] = []
            last_pc = None
            for j in range(self.num_insns):
                logger.info(f"instr_count = {j}")
                # obtain instr about to be emulated
                pc = self.emu.read_register("pc")
                if last_pc is not None:
                    if last_pc not in edges:
                        edges[last_pc] = {}
                    if pc not in edges[last_pc]:
                        edges[last_pc][pc] = 1
                    else:
                        edges[last_pc][pc] += 1
                if pc in self.emu.get_exit_points():
                    break
                cs_insn = self._get_instr_at_pc(pc)
                sw_insn = Instruction.from_capstone(cs_insn)
                logger.debug(sw_insn)

                # pull state back out of the emulator for inspection
                m = copy.deepcopy(self.machine)
                m.extract(self.emu)
                self.cpu = m.get_cpu()

                reads: typing.List[typing.Tuple[Operand, int, int]] = []
                for read_operand in sw_insn.reads:
                    logger.debug(f"pc={pc:x} read_operand={read_operand}")

                    if (
                        type(read_operand) is RegisterOperand
                        and read_operand.name == "rflags"
                    ):
                        continue

                    sz = self._operand_size(read_operand)
                    if type(read_operand) is BSIDMemoryReferenceOperand:
                        a = read_operand.address(self.emu)
                        ar = (a, a + sz)
                        if not self.emu._is_address_range_mapped(ar):
                            # at least one byte in this range is not mapped
                            # so dont add this read to the list
                            continue
                    read_operand_color = self._concrete_val_to_color(
                        read_operand.concretize(self.emu), sz
                    )
                    # discard bad colors
                    if read_operand_color == BAD_COLOR:
                        continue
                    tup = (read_operand, read_operand_color, sz)
                    reads.append(tup)
                reads.sort(key=lambda e: e[0].__repr__())
                #                logger.info(f"reads: {reads}")
                self._check_colors_instruction_reads(reads, sw_insn, i, j, hint_list)

                try:
                    self.emu.step()

                except EmulationBounds:
                    logger.info(
                        "emulation complete. encountered exit point or went out of bounds"
                    )
                    break
                except UnicornEmulationMemoryWriteError as e:
                    for write_operand, addr in e.details["unmapped_writes"]:
                        h = self._mem_unavailable_hint(
                            write_operand, addr, e.pc, i, j, False
                        )
                        hint_list.append(h)
                    break
                except UnicornEmulationMemoryReadError as e:
                    for read_operand, addr in e.details["unmapped_reads"]:
                        h = self._mem_unavailable_hint(
                            read_operand, addr, e.pc, i, j, True
                        )
                        hint_list.append(h)
                    break
                except Exception as e:
                    # emulating this instruction failed
                    exhint = hinting.EmulationException(
                        message=f"In analysis, single step raised an exception {e}",
                        pc=pc,
                        instruction_num=j,
                        exception=str(e),
                    )
                    hint_list.append(exhint)
                    hinter.info(exhint)
                    logger.info(e)
                    break

                writes: typing.List[typing.Tuple[Operand, int, int]] = []

                for write_operand in sw_insn.writes:
                    logger.debug(f"pc={pc:x} write_operand={write_operand}")

                    if (
                        type(write_operand) is RegisterOperand
                        and write_operand.name == "rflags"
                    ):
                        continue

                    sz = self._operand_size(write_operand)
                    try:
                        write_operand_color = self._concrete_val_to_color(
                            write_operand.concretize(self.emu), sz
                        )
                        # discard bad colors
                        if write_operand_color == BAD_COLOR:
                            continue
                    except Exception as e:
                        print(e)
                        h = self._mem_unavailable_hint(
                            write_operand,
                            write_operand.address(self.emu),
                            pc,
                            i,
                            j,
                            False,
                        )
                        hint_list.append(h)
                        continue
                    tup = (write_operand, write_operand_color, sz)
                    writes.append(tup)
                writes.sort(key=lambda e: e[0].__repr__())
                self._check_colors_instruction_writes(writes, sw_insn, i, j, hint_list)
                last_pc = pc

            hint_list_list.append(hint_list)

        pcn: typing.Dict[int, int] = {}
        for pc1 in edges.keys():
            if pc1 not in pcn:
                pcn[pc1] = len(pcn) + 1
            for pc2 in edges[pc1]:
                if pc2 not in pcn:
                    pcn[pc2] = len(pcn) + 1

        pcs = list(pcn.keys())

        cfg = nx.MultiDiGraph()
        pos = {}
        with open("cfg.dot", "w") as d:
            d.write("digraph{\n")

            for pc in pcs:
                pos[pc] = (30, 100 * pcn[pc])
                d.write(f' {pcn[pc]} [label="0x{pc:x}"]\n')

            for pc1 in edges.keys():
                lpc1 = f"{pc1:x}"
                cfg.add_node(lpc1)
                for pc2 in edges[pc1]:
                    lpc2 = f"{pc2:x}"
                    cfg.add_node(lpc2)
                    cfg.add_edge(lpc1, lpc2, label=f"c={edges[pc1][pc2]}")
                    d.write(f' {pcn[pc1]} -> {pcn[pc2]} [label="{edges[pc1][pc2]}"];\n')
            d.write("}\n")

        logger.info("-------------------------")

    def _concrete_val_to_color(
        self, concrete_value: typing.Union[int, bytes, bytearray], size: int
    ) -> int:
        # this concrete value can be an int (if it came from a register)
        # or bytes (if it came from memory read)
        # we want these in a common format so that we can see them as colors
        the_bytes: bytes = b""
        if type(concrete_value) is int:
            if concrete_value < MIN_ACCEPTABLE_COLOR_INT:
                return BAD_COLOR
            the_bytes = concrete_value.to_bytes(size, byteorder="little")
        elif (type(concrete_value) is bytes) or (type(concrete_value) is bytearray):
            # assuming little-endian
            if (
                int.from_bytes(concrete_value, byteorder="little")
                < MIN_ACCEPTABLE_COLOR_INT
            ):
                return BAD_COLOR
            the_bytes = concrete_value
        else:
            assert 1 == 0
        # let's make color a number
        num_bytes = len(the_bytes)
        if num_bytes < 8:
            the_bytes = (8 - num_bytes) * b"\0" + the_bytes
        return struct.unpack("<Q", the_bytes)[0]

    def _randomize_registers(self) -> None:
<<<<<<< HEAD
        for reg in self.orig_cpu:
            # only colorize the "regular" registers
            if (type(reg) is not state.Register) or (
                reg.name not in self.platdef.general_purpose_registers
            ):
                continue
            orig_val = self.emu.read_register(reg.name)
            logger.debug(f"_randomize_registers {reg.name} orig_val={orig_val:x}")
=======
        cpu = self.machine.get_cpu()
        # have to get list regs sorted by name so that random values
        # will be assigned to regs in same order for same seed
        # OTHERWISE not repro
        regs = []
        for reg in cpu:
            if (
                type(reg) is state.Register
            ) and reg.name in cpu.get_general_purpose_registers():
                regs.append((reg.name, reg.size))
        regs.sort(key=lambda x: x[0])
        for name, size in regs:
            orig_val = self.emu.read_register(name)
            logger.debug(f"_randomize_registers {name} orig_val={orig_val:x}")
>>>>>>> 07e384d9
            new_val = 0
            bc = 0
            for i in range(0, size):
                new_val = new_val << 8
                if (
                    name in self.emu.initialized_registers
                    and i in self.emu.initialized_registers[name]
                ):
                    bs = 8 * (size - i - 1)
                    b = (orig_val >> bs) & 0xFF
                    # b = (orig_val >> (i * 8)) & 0xFF
                    new_val |= b
                else:
                    new_val |= self.random.randint(0, 255)
                    bc += 1
            if bc == 0:
                logger.debug(
                    f"Not colorizing register {name} since it is already fully initialized with {orig_val:x}"
                )
            else:
                # make sure to update cpu as well as emu not sure why
                self.emu.write_register(name, new_val)
                setattr(self.cpu, name, new_val)
                logger.debug(
                    f"Colorized {bc} bytes in register {name}, old value was {orig_val:x} new is {new_val:x}"
                )

    # helper for read/write unavailable hint
    def _mem_unavailable_hint(
        self,
        operand: typing.Optional[BSIDMemoryReferenceOperand],
        addr: int,
        pc: int,
        exec_num: int,
        insn_num: int,
        is_read: bool,
    ) -> hinting.Hint:
        (base_name, base_val) = ("None", 0)
        (index_name, index_val) = ("None", 0)
        (operand_size, operand_scale, operand_offset, operand_address) = (0, 0, 0, 0)
        if operand:
            operand_size = operand.size
            operand_scale = operand.scale
            operand_offset = operand.offset
            operand_address = operand.address(self.emu)
            if operand.base is not None:
                base_val = self.emu.read_register(operand.base)
                base_name = operand.base
            if operand.index is not None:
                index_val = self.emu.read_register(operand.index)
                index_name = operand.index
        hint = hinting.MemoryUnavailableHint(
            is_read=is_read,
            size=operand_size,
            base_reg_name=base_name,
            base_reg_val=base_val,
            index_reg_name=index_name,
            index_reg_val=index_val,
            offset=operand_offset,
            scale=operand_scale,
            address=operand_address,
            pc=pc,
            micro_exec_num=exec_num,
            instruction_num=insn_num,
            message="mem_unavailable",
        )
        hinter.info(hint)
        return hint

    def _add_color(
        self,
        color: int,
        operand: Operand,
        insn: Instruction,
        exec_num: int,
        insn_num: int,
    ) -> None:
        self.colors[color] = (operand, exec_num, insn_num, insn, 1 + len(self.colors))

    def _check_colors_instruction_reads(
        self,
        reads: typing.List[typing.Tuple[Operand, int, int]],
        insn: Instruction,
        exec_num: int,
        insn_num: int,
        hint_list: typing.List[hinting.Hint],
    ):
        for operand, color, operand_size in reads:
            if color in self.colors.keys():
                # read-flow: use of a previously recorded color value
                hint = self._dynamic_value_hint(
                    operand,
                    operand_size,
                    color,
                    insn,
                    True,
                    False,
                    exec_num,
                    insn_num,
                    "read-flow",
                )
                hinter.info(hint)
                hint_list.append(hint)
            else:
                # read-def: use of a NOT previously recorded color value. As
                # long as the value is something reasonable, we'll record it as
                # a new color
                self._add_color(color, operand, insn, exec_num, insn_num)
                hint = self._dynamic_value_hint(
                    operand,
                    operand_size,
                    color,
                    insn,
                    True,
                    True,
                    exec_num,
                    insn_num,
                    "read-def",
                )
                hinter.info(hint)
                hint_list.append(hint)

    def _check_colors_instruction_writes(
        self,
        writes: typing.List[typing.Tuple[Operand, int, int]],
        insn: Instruction,
        exec_num: int,
        insn_num: int,
        hint_list: typing.List[hinting.Hint],
    ):
        # NB: This should be called *AFTER the instruction emulates!
        for operand, color, operand_size in writes:
            if color in self.colors.keys():
                # write of a previously seen value
                # ... its just a copy so no hint, right?
                hint = self._dynamic_value_hint(
                    operand,
                    operand_size,
                    color,
                    insn,
                    False,
                    False,
                    exec_num,
                    insn_num,
                    "write-copy",
                )
                hinter.info(hint)
                hint_list.append(hint)
                pass
            else:
                # write-def: write of a NOT previously recorded color value as
                # long as the value is something reasonable, we'll record it as
                # a new color
                self._add_color(color, operand, insn, exec_num, insn_num)
                hint = self._dynamic_value_hint(
                    operand,
                    operand_size,
                    color,
                    insn,
                    False,
                    True,
                    exec_num,
                    insn_num,
                    "write-def",
                )
                hinter.info(hint)
                hint_list.append(hint)

    def _dynamic_value_hint(
        self,
        operand: Operand,
        size: int,
        color: int,
        insn: Instruction,
        is_use: bool,
        is_new: bool,
        exec_num: int,
        insn_num: int,
        message: str,
    ):
        pc = insn.address
        if type(operand) is RegisterOperand:
            return hinting.DynamicRegisterValueHint(
                reg_name=operand.name,
                size=size,
                color=color,
                dynamic_value=color,
                use=is_use,
                new=is_new,
                pc=pc,
                micro_exec_num=exec_num,
                instruction_num=insn_num,
                message=message,
            )
        elif type(operand) is BSIDMemoryReferenceOperand:
            base_name = "None"
            if operand.base is not None:
                base_name = operand.base
            index_name = "None"
            if operand.index is not None:
                index_name = operand.index
            return hinting.DynamicMemoryValueHint(
                address=operand.address(self.emu),
                base=base_name,
                index=index_name,
                scale=operand.scale,
                offset=operand.offset,
                color=color,
                dynamic_value=color,
                size=operand.size,
                use=is_use,
                new=is_new,
                pc=pc,
                micro_exec_num=exec_num,
                instruction_num=insn_num,
                message=message,
            )
        else:
            assert 1 == 0<|MERGE_RESOLUTION|>--- conflicted
+++ resolved
@@ -315,16 +315,6 @@
         return struct.unpack("<Q", the_bytes)[0]
 
     def _randomize_registers(self) -> None:
-<<<<<<< HEAD
-        for reg in self.orig_cpu:
-            # only colorize the "regular" registers
-            if (type(reg) is not state.Register) or (
-                reg.name not in self.platdef.general_purpose_registers
-            ):
-                continue
-            orig_val = self.emu.read_register(reg.name)
-            logger.debug(f"_randomize_registers {reg.name} orig_val={orig_val:x}")
-=======
         cpu = self.machine.get_cpu()
         # have to get list regs sorted by name so that random values
         # will be assigned to regs in same order for same seed
@@ -333,13 +323,12 @@
         for reg in cpu:
             if (
                 type(reg) is state.Register
-            ) and reg.name in cpu.get_general_purpose_registers():
+            ) and reg.name in self.platdef.general_purpose_registers():
                 regs.append((reg.name, reg.size))
         regs.sort(key=lambda x: x[0])
         for name, size in regs:
             orig_val = self.emu.read_register(name)
             logger.debug(f"_randomize_registers {name} orig_val={orig_val:x}")
->>>>>>> 07e384d9
             new_val = 0
             bc = 0
             for i in range(0, size):
