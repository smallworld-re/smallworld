import base64
import copy
import logging
import random
import typing

import capstone

from .. import hinting, state
from ..emulators import UnicornEmulator
from ..exceptions import AnalysisRunError
from ..instructions import (
    BSIDMemoryReferenceOperand,
    Instruction,
    Operand,
    RegisterOperand,
)
from . import analysis

logger = logging.getLogger(__name__)
hinter = hinting.getHinter(__name__)

MIN_ACCEPTABLE_COLOR_INT = 20
BAD_COLOR = "BAD_COLOR"

Colors = typing.Dict[str, typing.Tuple[Operand, int, int, Instruction, int]]


class ColorizerAnalysis(analysis.Analysis):
    """A simple kind of data flow analysis via tracking distinct values (colors)
    and employing instruction use/def analysis

    We run multiple micro-executions of the code starting from same entry. At
    the start of each, we randomize register values that have not already been
    initialized. We maintain a "colors" map from values to when we first
    observed them. This map is initially empty. Before emulating an instruction,
    we examine the values (registers and memory) it will read. If any are NOT in
    the colors map, that is the initial sighting of that value and we emit a
    hint to that effect. If any color IS already in the map, then that is a flow
    from the time at which that value was first observed to this
    instruction. Similarly, after emulating an instruction, we examine every
    value (register and memory) written. If a value is not in the colors map, it
    is a new, computed result and we hint about its creation. If it is in the
    colors map, we do nothing since it just a copy.

    Whilst looking at reads and writes for instructions, we hint if any
    correspond to unavailable memory.

    Arguments:
        num_micro_executions: The number of micro-executions to run.
        num_insns: The number of instructions to micro-execute.
        seed: Random seed for test stability, or None.

    """

    name = "colorizer"
    description = "it's almost taint"
    version = "0.0.1"

    def __init__(
        self,
        *args,
        num_micro_executions: int = 5,
        num_insns: int = 10,
        seed: typing.Optional[int] = 99,
        **kwargs
        #        self, *args, num_micro_executions: int = 1, num_insns: int = 10, **kwargs
    ):
        super().__init__(*args, **kwargs)
        # Create our own random so we can avoid contention.
        self.random = random.Random()
        self.seed = seed
        self.num_micro_executions = num_micro_executions
        self.num_insns = num_insns

    def _get_instr_at_pc(self, pc: int) -> capstone.CsInsn:
        code = self.emu.read_memory(pc, 15)  # longest possible instruction
        if code is None:
            raise AnalysisRunError(
                "Unable to read next instruction out of emulator memory"
            )
        (insns, disas) = self.emu.disassemble(code, pc, 2)
        insn = insns[0]
        return insn

    def _operand_size(self, operand: Operand) -> int:
        if type(operand) is RegisterOperand:
            # return size of a reg based on its name
            return getattr(self.cpu, operand.name).width
        elif type(operand) is BSIDMemoryReferenceOperand:
            # memory operand knows its size
            return operand.size
        return 0

    def run(self, start_cpustate: state.CPU) -> None:
        # note that start pc is in start_cpustate

        # collect hints for each microexecution, in a list of lists
        hint_list_list: typing.List[typing.List[hinting.Hint]] = []

        for i in range(self.num_micro_executions):
            logger.info("-------------------------")
            logger.info(f"micro exec #{i}")

<<<<<<< HEAD
=======
            if self.seed is not None:
                self.random.seed(a=self.seed)

            # does this really need to be a member variable?
>>>>>>> 440e0e3a
            self.cpu = copy.deepcopy(start_cpustate)
            self.emu = UnicornEmulator(self.cpu.arch, self.cpu.mode, self.cpu.byteorder)

            # initialize registers with random values
            self._randomize_registers()

            # map from color values to first use / def
            self.colors: Colors = {}

            # copy regs and any stack / heap init
            # and load the code to analyze into emulator
            self.cpu.apply(self.emu)

            hint_list = []
            for j in range(self.num_insns):
                # obtain instr about to be emulated
                pc = self.emu.read_register("pc")
                cs_insn = self._get_instr_at_pc(pc)
                sw_insn = Instruction.from_capstone(cs_insn)

                logger.debug(sw_insn)

                # pull state back out of the emulator for inspection
                self.cpu.load(self.emu)

                reads: typing.List[typing.Tuple[Operand, str, int]] = []
                for read_operand in sw_insn.reads:
                    logger.debug(f"pc={pc:x} read_operand={read_operand}")
                    sz = self._operand_size(read_operand)
                    try:
                        read_operand_color = self._concrete_val_to_color(
                            read_operand.concretize(self.emu), sz
                        )
                        # discard bad colors
                        if read_operand_color == BAD_COLOR:
                            continue
                    except Exception as e:
                        print(e)
                        h = self._mem_unavailable_hint(
                            read_operand, sw_insn, pc, i, j, True
                        )
                        hint_list.append(h)
                        continue
                    tup = (read_operand, read_operand_color, sz)
                    reads.append(tup)
                reads.sort(key=lambda e: e[0].__repr__())
                #                logger.info(f"reads: {reads}")
                self._check_colors_instruction_reads(reads, sw_insn, i, j, hint_list)

                try:
                    done = self.emu.step()
                except Exception as e:
                    # emulating this instruction failed
                    exhint = hinting.EmulationException(
                        message=f"In analysis, single step raised an exception {e}",
                        instruction=sw_insn,
                        instruction_num=j,
                        exception=str(e),
                    )
                    hint_list.append(exhint)
                    hinter.debug(exhint)
                    logger.info(e)
                    break

                writes: typing.List[typing.Tuple[Operand, str, int]] = []
                for write_operand in sw_insn.writes:
                    logger.debug(f"pc={pc:x} write_operand={write_operand}")
                    sz = self._operand_size(write_operand)
                    try:
                        write_operand_color = self._concrete_val_to_color(
                            write_operand.concretize(self.emu), sz
                        )
                        # discard bad colors
                        if write_operand_color == BAD_COLOR:
                            continue
                    except Exception as e:
                        print(e)
                        h = self._mem_unavailable_hint(
                            write_operand, sw_insn, pc, i, j, False
                        )
                        hint_list.append(h)
                        continue
                    tup = (write_operand, write_operand_color, sz)
                    writes.append(tup)
                writes.sort(key=lambda e: e[0].__repr__())
                self._check_colors_instruction_writes(writes, sw_insn, i, j, hint_list)

                if done:
                    break

            hint_list_list.append(hint_list)

        logger.info("-------------------------")

        # if two hints map to the same key then they are in same equivalence class
        def hint_key(hint):
            if type(hint) is hinting.DynamicRegisterValueHint:
                return (
                    "dynamic_register_value",
                    hint.pc,
                    not hint.use,
                    hint.color,
                    hint.new,
                    hint.message,
                    hint.reg_name,
                )
            if type(hint) is hinting.DynamicMemoryValueHint:
                return (
                    "dynamic_memory_value",
                    hint.pc,
                    not hint.use,
                    hint.color,
                    hint.new,
                    hint.message,
                    hint.base,
                    hint.index,
                    hint.scale,
                    hint.offset,
                )
            if type(hint) is hinting.MemoryUnavailableHint:
                return (
                    "memory_unavailable",
                    hint.pc,
                    hint.size,
                    hint.message,
                    hint.base_reg_name,
                    hint.index_reg_name,
                    hint.offset,
                    hint.scale,
                )
            if type(hint) is hinting.EmulationException:
                return (
                    "emulation_exception",
                    hint.instruction.__str__(),
                    hint.instruction_num,
                    hint.exception,
                )

        all_hint_keys = set([])
        hk_exemplar = {}
        for hint_list in hint_list_list:
            for hint in hint_list:
                hk = hint_key(hint)
                all_hint_keys.add(hk)
                # keep one exemplar
                if hk not in hk_exemplar:
                    hk_exemplar[hk] = hint

        hint_keys_sorted = sorted(list(all_hint_keys))

        # given the equivalence classes established by `hint_key`, determine
        # which of those were observed in each micro-execution
        hk_observed: typing.Dict[
            int, typing.Set[typing.Tuple[int, bool, str, bool, str, str, str, int, int]]
        ] = {}
        for me in range(self.num_micro_executions):
            hk_observed[me] = set([])
            for hint in hint_list_list[me]:
                # this hint key was observed in micro execution me
                hk_observed[me].add(hint_key(hint))

        # estimate "probability" of observing a hint in an equiv class as
        # fraction of micro executions in which it was observed at least once
        hk_c = {}
        for hk in hint_keys_sorted:
            hk_c[hk] = 0
            for me in range(self.num_micro_executions):
                for hk2 in hk_observed[me]:
                    if hk == hk2:
                        hk_c[hk] += 1

        for hk in hint_keys_sorted:
            prob = (float(hk_c[hk])) / self.num_micro_executions
            assert prob <= 1.0
            hint = hk_exemplar[hk]

            if type(hint) is hinting.DynamicRegisterValueHint:
                hinter.info(
                    hinting.DynamicRegisterValueProbHint(
                        instruction=hint.instruction,
                        pc=hint.pc,
                        reg_name=hint.reg_name,
                        color=hint.color,
                        size=hint.size,
                        use=hint.use,
                        new=hint.new,
                        prob=prob,
                        message=hint.message + "-prob",
                    )
                )
            if type(hint) is hinting.DynamicMemoryValueHint:
                hinter.info(
                    hinting.DynamicMemoryValueProbHint(
                        instruction=hint.instruction,
                        pc=hint.pc,
                        size=hint.size,
                        base=hint.base,
                        index=hint.index,
                        scale=hint.scale,
                        offset=hint.offset,
                        color=hint.color,
                        use=hint.use,
                        new=hint.new,
                        prob=prob,
                        message=hint.message + "-prob",
                    )
                )
            if type(hint) is hinting.MemoryUnavailableHint:
                hinter.info(
                    hinting.MemoryUnavailableProbHint(
                        is_read=hint.is_read,
                        size=hint.size,
                        base_reg_name=hint.base_reg_name,
                        index_reg_name=hint.index_reg_name,
                        offset=hint.offset,
                        scale=hint.scale,
                        instruction=hint.instruction,
                        pc=hint.pc,
                        prob=prob,
                        message=hint.message + "-prob",
                    )
                )

    def _concrete_val_to_color(
        self, concrete_value: typing.Union[int, bytes, bytearray], size: int
    ) -> str:
        # this concrete value can be an int (if it came from a register)
        # or bytes (if it came from memory read)
        # we want these in a common format so that we can see them as colors
        the_bytes: bytes = b""
        if type(concrete_value) is int:
            if concrete_value < MIN_ACCEPTABLE_COLOR_INT:
                return BAD_COLOR
            the_bytes = concrete_value.to_bytes(size, byteorder="little")
        elif (type(concrete_value) is bytes) or (type(concrete_value) is bytearray):
            # assuming little-endian
            if (
                int.from_bytes(concrete_value, byteorder="little")
                < MIN_ACCEPTABLE_COLOR_INT
            ):
                return BAD_COLOR
            the_bytes = concrete_value
        else:
            assert 1 == 0
        return base64.b64encode(the_bytes).decode()

    def _randomize_registers(self) -> None:
        for name, reg in self.cpu.members(state.Register).items():
            # only colorize the "regular" registers
            if name not in self.cpu.GENERAL_PURPOSE_REGS:
                continue
            # !! don't colorize a register that has already been initialized
            if not (reg.value is None):
                logger.debug(
                    f"Not colorizing register {name} since it is already initialized with {reg.value:x}"
                )
                continue
            val = self.random.randint(0, 0xFFFFFFFFFFFFFFF)
            reg.value = val
            logger.debug(f"Colorizing register {name} with {val:x}")

    # helper for read/write unavailable hint
    def _mem_unavailable_hint(
        self,
        operand: BSIDMemoryReferenceOperand,
        insn: Instruction,
        pc: int,
        exec_num: int,
        insn_num: int,
        is_read: bool,
    ) -> hinting.Hint:
        (base_name, base_val) = ("None", 0)
        if operand.base is not None:
            base_val = self.emu.read_register(operand.base)
            base_name = operand.base
        (index_name, index_val) = ("None", 0)
        if operand.index is not None:
            index_val = self.emu.read_register(operand.index)
            index_name = operand.index
        hint = hinting.MemoryUnavailableHint(
            is_read=is_read,
            size=operand.size,
            base_reg_name=base_name,
            base_reg_val=base_val,
            index_reg_name=index_name,
            index_reg_val=index_val,
            offset=operand.offset,
            scale=operand.scale,
            address=operand.address(self.emu),
            instruction=insn,
            pc=pc,
            micro_exec_num=exec_num,
            instruction_num=insn_num,
            message="mem_unavailable",
        )
        hinter.debug(hint)
        return hint

    def _get_color_num(self, color: str) -> int:
        (_, _, _, _, color_num) = self.colors[color]
        return color_num

    def _add_color(
        self,
        color: str,
        operand: Operand,
        insn: Instruction,
        exec_num: int,
        insn_num: int,
    ) -> None:
        self.colors[color] = (operand, exec_num, insn_num, insn, 1 + len(self.colors))

    def _check_colors_instruction_reads(
        self,
        reads: typing.List[typing.Tuple[Operand, str, int]],
        insn: Instruction,
        exec_num: int,
        insn_num: int,
        hint_list: typing.List[hinting.Hint],
    ):
        for operand, color, operand_size in reads:
            if color in self.colors.keys():
                # read-flow: use of a previously recorded color value
                hint = self._dynamic_value_hint(
                    operand,
                    operand_size,
                    color,
                    insn,
                    True,
                    False,
                    exec_num,
                    insn_num,
                    "read-flow",
                )
                hinter.debug(hint)
                hint_list.append(hint)
            else:
                # red-def: use of a NOT previously recorded color value. As
                # long as the value is something reasonable, we'll record it as
                # a new color
                self._add_color(color, operand, insn, exec_num, insn_num)
                # logger.info(
                #    f"new color {color} color_num {self._get_color_num(color)} instruction [{insn}] operand {operand}"
                # )
                hint = self._dynamic_value_hint(
                    operand,
                    operand_size,
                    color,
                    insn,
                    True,
                    True,
                    exec_num,
                    insn_num,
                    "read-def",
                )
                hinter.debug(hint)
                hint_list.append(hint)

    def _check_colors_instruction_writes(
        self,
        writes: typing.List[typing.Tuple[Operand, str, int]],
        insn: Instruction,
        exec_num: int,
        insn_num: int,
        hint_list: typing.List[hinting.Hint],
    ):
        # NB: This should be called *AFTER the instruction emulates!
        for operand, color, operand_size in writes:
            if color in self.colors.keys():
                # write of a previously seen value
                # ... its just a copy so no hint, right?
                pass
            else:
                # write-def: write of a NOT previously recorded color value as
                # long as the value is something reasonable, we'll record it as
                # a new color
                self._add_color(color, operand, insn, exec_num, insn_num)
                # logger.info(
                #    f"new color {color} color_num {self._get_color_num(color)} instruction [{insn}] operand {operand}"
                # )
                hint = self._dynamic_value_hint(
                    operand,
                    operand_size,
                    color,
                    insn,
                    False,
                    True,
                    exec_num,
                    insn_num,
                    "write-def",
                )
                hinter.debug(hint)
                hint_list.append(hint)

    def _dynamic_value_hint(
        self,
        operand: Operand,
        size: int,
        color: str,
        insn: Instruction,
        is_use: bool,
        is_new: bool,
        exec_num: int,
        insn_num: int,
        message: str,
    ):
        pc = insn.address
        color_num = self._get_color_num(color)
        if type(operand) is RegisterOperand:
            return hinting.DynamicRegisterValueHint(
                reg_name=operand.name,
                size=size,
                color=color_num,
                dynamic_value=color,
                use=is_use,
                new=is_new,
                instruction=insn,
                pc=pc,
                micro_exec_num=exec_num,
                instruction_num=insn_num,
                message=message,
            )
        elif type(operand) is BSIDMemoryReferenceOperand:
            base_name = "None"
            if operand.base is not None:
                base_name = operand.base
            index_name = "None"
            if operand.index is not None:
                index_name = operand.index
            return hinting.DynamicMemoryValueHint(
                address=operand.address(self.emu),
                base=base_name,
                index=index_name,
                scale=operand.scale,
                offset=operand.offset,
                color=color_num,
                dynamic_value=color,
                size=operand.size,
                use=is_use,
                new=is_new,
                instruction=insn,
                pc=pc,
                micro_exec_num=exec_num,
                instruction_num=insn_num,
                message=message,
            )
        else:
            assert 1 == 0<|MERGE_RESOLUTION|>--- conflicted
+++ resolved
@@ -102,13 +102,9 @@
             logger.info("-------------------------")
             logger.info(f"micro exec #{i}")
 
-<<<<<<< HEAD
-=======
             if self.seed is not None:
                 self.random.seed(a=self.seed)
 
-            # does this really need to be a member variable?
->>>>>>> 440e0e3a
             self.cpu = copy.deepcopy(start_cpustate)
             self.emu = UnicornEmulator(self.cpu.arch, self.cpu.mode, self.cpu.byteorder)
 
