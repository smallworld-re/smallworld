--- conflicted
+++ resolved
@@ -6,20 +6,12 @@
 from enum import Enum
 
 import capstone
-<<<<<<< HEAD
 import jsons
-=======
->>>>>>> c57518f6
 
 import smallworld
 
 from .. import platforms
 from . import analysis
-
-# import jsons
-
-
-# from ..emulators.unicorm import UnicornEmulator
 
 logger = logging.getLogger(__name__)
 
