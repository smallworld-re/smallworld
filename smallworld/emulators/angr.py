--- conflicted
+++ resolved
@@ -46,10 +46,7 @@
         self.analysis_init = init
         self._reg_init_values = dict()
         self._mem_init_values = dict()
-<<<<<<< HEAD
-=======
         self._plugin_preset = "default"
->>>>>>> 1ead096e
 
     @property
     def entry(self) -> angr.SimState:
