--- conflicted
+++ resolved
@@ -53,8 +53,6 @@
 
     PAGE_SIZE = 4096
 
-<<<<<<< HEAD
-=======
     # Angr doesn't use capstone's arch/mode to specify architecture.
     # Truth be told, I'm not quire sure what it uses...
     ARCH_MODE_TO_ANGR = {
@@ -65,7 +63,6 @@
     # it needs yet _another_ identifier for the pcode language.
     ARCH_MODE_TO_PCODE = {("sparc64", "v9"): "sparc:BE:64:default"}
 
->>>>>>> 9ef25043
     def __init__(self, preinit=None, init=None):
         self._entry: typing.Optional[angr.SimState] = None
         self._code: typing.Optional[emulator.Code] = None
@@ -263,16 +260,10 @@
         address: int,
         callback: typing.Callable[[emulator.Emulator], None],
         finish: bool = False,
-<<<<<<< HEAD
         name: str = "None",
     ) -> None:
         if self._entry is None:
             self._hook_init_values[address] = (callback, finish, name)
-=======
-    ) -> None:
-        if self._entry is None:
-            self._hook_init_values[address] = (callback, finish)
->>>>>>> 9ef25043
         elif finish:
             # Use the power of SimProcedures to finish out the frame once we're done
             hook = HookHandler(callback=callback)
@@ -337,10 +328,7 @@
 
     @property
     def PAGE_SIZE(self):
-<<<<<<< HEAD
-=======
         # Page Size should be inherited from the parent.
->>>>>>> 9ef25043
         return self.pagesize
 
     def __init__(self, state: angr.SimState, pagesize: int = 0x1000):
@@ -415,10 +403,7 @@
         address: int,
         callback: typing.Callable[[emulator.Emulator], None],
         finish: bool = False,
-<<<<<<< HEAD
         name: str = "None",
-=======
->>>>>>> 9ef25043
     ) -> None:
         # TODO: Should this hook only this state, or all states?
         # Both are doable, but which one makes sense?
