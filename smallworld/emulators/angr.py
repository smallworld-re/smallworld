from __future__ import annotations

import io
import logging
import typing

import angr
import archinfo
import claripy
import cle

from .. import exceptions, state
from . import emulator

log = logging.getLogger(__name__)


class PathTerminationSignal(exceptions.AnalysisSignal):
    """Exception allowing an analysis to terminate an execution path."""

    pass


class HookHandler(angr.SimProcedure):
    """SimProcedure for implementing "finish" hooks.

    This requires a callback as an extra kwarg.
    """

    def run(self, *args, callback):
        emu = AngrHookEmulator(self.state)
        callback(emu)
        return None


class AngrEmulator(emulator.Emulator):
    """
    Angr symbolic execution emulator

    This is primarily designed to support symbolic execution,
    although subclasses can configure angr however they like.

    One challenge with symbolic execution is that
    it doesn't work on a single machine state,
    but rather multiple machine states representing
    parallel execution paths.

    As such, this interface doesn't yet fully support
    all features of the base Emulator class;
    it's not clear what reading or writing machine state
    means when there's more than one state.
    """

    arch_pcode_names = {"sparc64": "sparc:BE:64:default"}
    PAGE_SIZE = 4096

    # Angr doesn't use capstone's arch/mode to specify architecture.
    # Truth be told, I'm not quire sure what it uses...
    CAPSTONE_ARCH_MODE_TO_ANGR = {
        ("x86", "32"): "x86",
        ("x86", "64"): "x86_64",
    }

    def __init__(self, preinit=None, init=None):
        self._entry: typing.Optional[angr.SimState] = None
        self._code: typing.Optional[emulator.Code] = None
        self.mgr: typing.Optional[angr.SimManager] = None
        self.analysis_preinit = preinit
        self.analysis_init = init
        self._reg_init_values = dict()
        self._mem_init_values = dict()
        self._hook_init_values = dict()
        self._plugin_preset = "default"

    @property
    def entry(self) -> angr.SimState:
        if self._entry is None:
            raise ValueError("Entry state does not exist")
        return self._entry

    @entry.setter
    def entry(self, e: angr.SimState):
        self._entry = e

    def get_pages(self, num_pages: int) -> int:
        raise NotImplementedError("Dynamic allco not implemented for angr.")

    def read_register(self, name: str):
        if self._reg_init_values is None:
            raise NotImplementedError(
                "Reading registers not supported once execution begins."
            )
        elif self._entry is None:
            raise NotImplementedError(
                "Reading registers not supported before code is loaded."
            )
        elif name == "pc":
            # Special case: "pc" is aliased to the instruction pointer
            out = self._entry._ip
        elif name not in self._entry.arch.registers:
            log.warn(f"Ignoring read of register {name}; it doesn't exist")
            return None
        else:
            (off, size) = self._entry.arch.registers[name]
            out = self._entry.registers.load(off, size)

        if out.symbolic:
            raise NotImplementedError(
                "Reading symbolic register values is not supported"
            )
        return out.concrete_value

    def write_register(self, reg: str, value: typing.Optional[int]) -> None:
        if self._reg_init_values is None:
            raise NotImplementedError(
                "Writing registers not supported once execution begins."
            )
        elif self._entry is None:
            self._reg_init_values[reg] = value
        elif reg == "pc":
            # Special case: alias "pc" to the instruction pointer
            self._entry.ip = value
        elif reg not in self._entry.arch.registers:
            log.warn(f"Ignoring write to register {reg}; it doesn't exist")
        elif value is not None:
            (off, size) = self._entry.arch.registers[reg]
            v = claripy.BVV(value, size * 8)
            self._entry.registers.store(off, v)

    def read_memory(self, addr: int, size: int):
        # TODO: Figure out a return format.
        # If the loaded data is symbolic,
        # I can't represent it accurately in bytes.
        if self._mem_init_values is None:
            raise NotImplementedError(
                "Reading memory not supported once execution begins."
            )
        elif self._entry is None:
            raise NotImplementedError(
                "Reading memory not supported before code is loaded."
            )
        else:
            return self._entry.memory.load(addr, size)

    def write_memory(self, addr: int, value: typing.Optional[bytes]):
        if self._mem_init_values is None:
            raise NotImplementedError(
                "Writing registers not supported once execution begins."
            )
        elif self._entry is None:
            self._mem_init_values[addr] = value
        elif value is not None:
            v = claripy.BVV(value)
            self._entry.memory.store(addr, v)

    def load(self, code: state.Code) -> None:
        # Keep the code object around for later.
        # I need some of the data contained inside
        self._code = code

        options: typing.Dict[str, typing.Union[str, int, archinfo.ArchPcode]] = {}

        if code.arch is None:
            raise ValueError(f"arch is required: {code}")
<<<<<<< HEAD
        if code.mode is None:
            raise ValueError(f"mode is required: {code}")
        if (code.arch, code.mode) not in self.CAPSTONE_ARCH_MODE_TO_ANGR:
            raise ValueError(f"Architecture {code.arch}:{code.mode} not recognized")

        options["arch"] = self.CAPSTONE_ARCH_MODE_TO_ANGR[(code.arch, code.mode)]
=======
        if code.arch in self.arch_pcode_names:
            options["arch"] = archinfo.ArchPcode(self.arch_pcode_names[code.arch])
            engine = angr.engines.UberEnginePcode
        else:
            options["arch"] = code.arch
            engine = None
>>>>>>> 06bee2c3

        if code.format is None:
            raise ValueError(f"format is required: {code}")
        options["backend"] = code.format

        if code.base is None:
            raise ValueError(f"base address is required: {code}")
        options["base_addr"] = code.base

        if code.entry is not None:
            if code.entry < code.base or code.entry > code.base + len(code.image):
                raise ValueError(
                    "Entrypoint is not in code: 0x{code.entry:x} vs (0x{code.base:x}, 0x{code.base + len(code.image):x})"
                )
            options["entry_point"] = code.entry
        elif code.format == "blob":
            # Only blobs need a specific entrypoint;
            # ELFs can use the one from the file.
            options["entry_point"] = code.base

        # Turn the image into a byte stream;
        # angr don't do byte strings.
        stream = io.BytesIO(code.image)
        loader = cle.Loader(stream, main_opts=options)
        self.proj = angr.Project(loader, engine=engine)

        # Perform any analysis-specific preconfiguration
        # Some features - namely messing with angr plugin configs
        # must be done before the entrypoint state is created.
        if self.analysis_preinit is not None:
            self.analysis_preinit(self)

        # Initialize the entrypoint state.
        self._entry = self.proj.factory.entry_state(
            plugin_preset=self._plugin_preset,
            add_options={
                angr.options.SYMBOL_FILL_UNCONSTRAINED_REGISTERS,
                angr.options.SYMBOL_FILL_UNCONSTRAINED_MEMORY,
            },
        )

        def handle_exit(state):
            raise PathTerminationSignal()

        # Set breakpoints to halt on exit
        exits = [b.stop for b in code.bounds]
        default_exit = code.base + len(code.image)
        if code.format == "blob" and default_exit not in exits:
            # Set a default exit point to keep us from
            # running off the end of the world.
            exits.append(default_exit)
        for exitpoint in exits:
            self._entry.inspect.b(
                "instruction", instruction=exitpoint, action=handle_exit
            )

        # Replay any value initialization
        # we captured before this
        for reg, val in self._reg_init_values.items():
            self.write_register(reg, val)
        for addr, val in self._mem_init_values.items():
            self.write_memory(addr, val)
        for addr, (callback, finish) in self._hook_init_values.items():
            print(f"Hooking {hex(addr)}")
            self.hook(addr, callback, finish)

        # Initialize the simulation manager to help us explore.
        self.mgr = self.proj.factory.simulation_manager(self._entry, save_unsat=True)

        # Perform any analysis-specific initialization
        if self.analysis_init is not None:
            self.analysis_init(self)

    def hook(
        self,
        address: int,
        callback: typing.Callable[[emulator.Emulator], None],
        finish: bool = False,
    ) -> None:
        if self._entry is None:
            self._hook_init_values[address] = (callback, finish)
        elif finish:
            # Use the power of SimProcedures to finish out the frame once we're done
            hook = HookHandler(callback=callback)
            self.proj.hook(address, hook, 0)
        else:
            # Otherwise, hook our one instruction
            @self.proj.hook(address, length=0)
            def hook_handler(state):
                emu = AngrHookEmulator(state)
                callback(emu)

    def step(self):
        # As soon as we start executing, disable value access
        self._reg_init_values = None
        self._mem_init_values = None

        # Step execution once
        self.mgr.step()

        # Filter out exited or invalid states
        self.mgr.move(
            from_stash="active",
            to_stash="unconstrained",
            filter_func=lambda x: (x._ip.symbolic),
        )
        self.mgr.move(
            from_stash="active",
            to_stash="deadended",
            filter_func=lambda x: x._ip.concrete_value
            in [b.stop for b in self._code.bounds],
        )

        # Test for exceptional states
        if len(self.mgr.errored) > 0:
            raise exceptions.EmulationError(self.mgr.errored[0].error)

        # Stop if we're out of active states
        return len(self.mgr.active) != 0

    def run(self):
        log.info("Starting angr run")
        while len(self.mgr.active) > 0:
            # Continue stepping as long as we have steps.
            if not self.step():
                break

    def __repr__(self):
        return f"Angr ({self.mgr})"


class AngrHookEmulator(AngrEmulator):
    """
    "Emulator" for angr state access

    The primary AngrEmulator class is designed for symbolic execution;
    it represents many states being explored in parallel.
    As such, the notion of accessing state doesn't work; which state do you want?

    For hook evaluation, we do need an emulator-like object
    that can access a single state.  Hence, this wrapper class.
    """

    @property
    def PAGE_SIZE(self):
        return self.pagesize

    def __init__(self, state: angr.SimState, pagesize: int = 0x1000):
        self.state: angr.SimState = state
        self.pagesize: int = pagesize

    def read_register(self, name: str) -> int:
        if name == "pc":
            # Special case: alias "pc" to the instruction pointer
            res = self.state.ip
        elif name not in self.state.arch.registers:
            raise exceptions.AnalysisError(f"Register {name} does not exist")
        else:
            # Extract the value from the register file
            (reg_addr, reg_size) = self.state.arch.registers[name]
            res = self.state.registers.load(reg_addr, reg_size)

        # Need a bit of different handling for symbolic or concrete registers
        if res.symbolic:
            raise NotImplementedError(f"Register {name} is symbolic")
        else:
            return res.concrete_value

    def write_register(self, name: str, value: typing.Optional[int]) -> None:
        if value is None:
            raise NotImplementedError("Not sure how to store non-specified values")

        if name == "pc":
            # Special case: alias "pc" to the instruction pointer
            self.state.ip = value
        elif name not in self.state.arch.registers:
            raise exceptions.AnalysisError(f"Register {name} does not exist")
        else:
            # Save the value to the register file
            (reg_addr, reg_size) = self.state.arch.registers[name]
            val = claripy.BVV(value, reg_size)
            self.state.registers.store(reg_addr, val)

    def get_pages(self, num_pages: int) -> int:
        raise NotImplementedError("Dynamic alloc not implemented for angr")

    def read_memory(self, address: int, size: int) -> typing.Optional[bytes]:
        # Load data from memory.
        res = self.state.memory.load(address, size)
        if res.symbolic:
            raise NotImplementedError(
                f"Memory range [{address}:{address + size}] is symbolic"
            )
        else:
            # Annoyingly, there isn't an easy way to convert BVV to bytes.
            return bytes(
                [res.get_byte(i).concrete_value for i in range(0, len(res) // 8)]
            )

    def write_memory(self, address: int, value: typing.Optional[bytes]) -> None:
        if value is None:
            raise NotImplementedError(
                "Writing symbolic memory not implemented for angr"
            )
        else:
            val = claripy.BVV(value)
        self.state.memory.store(address, val)

    def load(self, code: state.Code) -> None:
        # TODO: Look into dynamic code loading
        # I bet angr supports this, I have no idea how.
        # Before I spend time on this, what's your use case?
        raise NotImplementedError("Loading new code not implemented inside a hook.")

    def hook(
        self,
        address: int,
        callback: typing.Callable[[emulator.Emulator], None],
        finish: bool = False,
    ) -> None:
        # TODO: Should this hook only this state, or all states?
        # Both are doable, but which one makes sense?
        raise NotImplementedError("Hooking not implemented inside a hook.")

    def run(self) -> None:
        raise NotImplementedError("Running not supported inside a hook.")

    def step(self) -> bool:
        raise NotImplementedError("Stepping not supported inside a hook.")

    def __repr__(self):
        return f"Angr Hook ({self.state})"<|MERGE_RESOLUTION|>--- conflicted
+++ resolved
@@ -51,14 +51,20 @@
     means when there's more than one state.
     """
 
-    arch_pcode_names = {"sparc64": "sparc:BE:64:default"}
+    
     PAGE_SIZE = 4096
 
     # Angr doesn't use capstone's arch/mode to specify architecture.
     # Truth be told, I'm not quire sure what it uses...
-    CAPSTONE_ARCH_MODE_TO_ANGR = {
+    
+    ARCH_MODE_TO_ANGR = {
         ("x86", "32"): "x86",
         ("x86", "64"): "x86_64",
+    }
+    # If the architecture relies on pcode for support,
+    # it needs yet _another_ identifier for the pcode language.
+    ARCH_MODE_TO_PCODE = {
+        ("sparc64", "v9"): "sparc:BE:64:default"
     }
 
     def __init__(self, preinit=None, init=None):
@@ -162,21 +168,22 @@
 
         if code.arch is None:
             raise ValueError(f"arch is required: {code}")
-<<<<<<< HEAD
         if code.mode is None:
             raise ValueError(f"mode is required: {code}")
-        if (code.arch, code.mode) not in self.CAPSTONE_ARCH_MODE_TO_ANGR:
+            
+        if (code.arch, code.mode) in self.ARCH_MODE_TO_PCODE:
+            # This arch/mode needs Pcode support to work.
+            # Setup is very slightly different from vanilla angr.
+            options["arch"] = archinfo.ArchPcode(self.arch_pcode_names[(code.arch, code.mode)])
+            engine = angr.engines.UberEnginePcode
+        elif (code.arch, code.mode) not in self.ARCH_MODE_TO_ANGR:
+            # This arch/mode is not recognized as supported by
+            # pcode or vanilla angr
             raise ValueError(f"Architecture {code.arch}:{code.mode} not recognized")
-
-        options["arch"] = self.CAPSTONE_ARCH_MODE_TO_ANGR[(code.arch, code.mode)]
-=======
-        if code.arch in self.arch_pcode_names:
-            options["arch"] = archinfo.ArchPcode(self.arch_pcode_names[code.arch])
-            engine = angr.engines.UberEnginePcode
-        else:
-            options["arch"] = code.arch
+        else:
+            # This arch/mode is supported by vanilla angr
+            options["arch"] = self.ARCH_MODE_TO_ANGR[(code.arch, code.mode)]
             engine = None
->>>>>>> 06bee2c3
 
         if code.format is None:
             raise ValueError(f"format is required: {code}")
