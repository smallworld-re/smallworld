from __future__ import annotations

import logging
import sys
import typing

import capstone
import unicorn
import unicorn.ppc_const  # Not properly exposed by the unicorn module

from ... import exceptions, instructions, state
from .. import emulator
from .machdefs import UnicornMachineDef

logger = logging.getLogger(__name__)


class UnicornEmulator(emulator.Emulator):
    """An emulator for the Unicorn emulation engine.

    Arguments:
        arch: Architecture ID string
        mode: Mode ID string
        byteorder: Byteorder

    """

    PAGE_SIZE = 0x1000

    def __init__(self, arch: str, mode: str, byteorder: str):
        super().__init__()
        self.arch = arch
        self.mode = mode
        self.byteorder = byteorder

        self.machdef = UnicornMachineDef.for_arch(arch, mode, byteorder)

        self.entry: typing.Optional[int] = None

        self.engine = unicorn.Uc(self.machdef.uc_arch, self.machdef.uc_mode)

        self.disassembler = capstone.Cs(self.machdef.cs_arch, self.machdef.cs_mode)
        self.disassembler.detail = True
        self.bounds: typing.Iterable[range] = []

        self.hooks: typing.Dict[
            int, typing.Tuple[typing.Callable[[emulator.Emulator], None], bool]
        ] = {}
        self.hook_return = None

        def callback(uc, address, size, user_data):
            if address in self.hooks:
                logger.debug(f"hit hooking address {address:x}")
                hook, finish = self.hooks[address]

                hook(self)

                if finish:
                    if self.hook_return is None:
                        raise RuntimeError("return point unknown")
                    self.write_register("pc", self.hook_return)
                    self.hook_return = None

            self.hook_return = address + size

        self.engine.hook_add(unicorn.UC_HOOK_CODE, callback)

    def register(self, name: str) -> int:
        """Translate register name into Unicorn constant.

        Arguments:
            register (str): Canonical name of a register.

        Returns:
            The Unicorn constant corresponding to the given register name.
        """

        name = name.lower()

        # support some generic register references
        if name == "pc":
            name = self.machdef.pc_reg

        res = self.machdef.uc_reg(name)
        return res

    def read_register(self, name: str) -> int:
        reg = self.register(name)
        if reg == 0:
            logger.warn(
                f"Unicorn doesn't support register {name} for {self.arch}:{self.mode}:{self.byteorder}"
            )
        return self.engine.reg_read(self.register(name))

    def write_register(
        self,
        name: str,
        value: typing.Optional[int],
        label: typing.Optional[typing.Any] = None,
    ) -> None:
        if value is None:
            logger.debug(f"ignoring register write to {name} - no value")
            return

        self.engine.reg_write(self.register(name), value)

        logger.debug(f"set register {name}={value}")

    def map_memory(self, size: int, address: typing.Optional[int] = None) -> int:
        def page(address: int) -> int:
            """Compute the page number of an address.

<<<<<<< HEAD
            Arguments:
                address: A memory address.
=======
    def read_memory(self, address: int, size: int) -> typing.Optional[bytes]:
        if size > sys.maxsize:
            raise ValueError(f"{size} is too large (max: {sys.maxsize})")

        try:
            return self.engine.mem_read(address, size)
        except unicorn.unicorn.UcError:
            logger.warn(f"attempted to read uninitialized memory at 0x{address:x}")
            return None

    def write_memory(
        self,
        address: int,
        value: typing.Optional[bytes],
        label: typing.Optional[typing.Dict[int, typing.Any]] = None,
    ) -> None:
        if value is None:
            raise ValueError(f"{self.__class__.__name__} requires concrete state")
>>>>>>> 69aa437f

            Returns:
                The page number of this address.
            """

            return address // self.PAGE_SIZE

        def subtract(first, second):
            result = []
            endpoints = sorted((*first, *second))
            if endpoints[0] == first[0] and endpoints[1] != first[0]:
                result.append((endpoints[0], endpoints[1]))
            if endpoints[3] == first[1] and endpoints[2] != first[1]:
                result.append((endpoints[2], endpoints[3]))

            return result

        def map(start: int, end: int):
            """Map a region of memory by start and end page.

            Arguments:
                start: Starting page of allocation.
                end: Ending page of allocation.
            """

            address = start * self.PAGE_SIZE
            allocation = (end - start) * self.PAGE_SIZE

            logger.debug(f"new memory map 0x{address:x}[{allocation}]")

            self.engine.mem_map(address, allocation)

        # Fixed address, map only pages which are not yet mapped.
        if address:
            region = (page(address), page(address + size) + 1)

            for start, end, _ in self.engine.mem_regions():
                mapped = (page(start), page(end) + 1)

                regions = subtract(region, mapped)

                if len(regions) == 0:
                    break
                elif len(regions) == 1:
                    region = regions[0]
                elif len(regions) == 2:
                    emit, region = regions
                    map(*emit)
            else:
                map(*region)

        # Address not provided, find a suitable region.
        else:
            target = 0
            for start, end, _ in self.engine.mem_regions():
                if page(end) > target:
                    target = page(end) + 1

            map(target, target + page(size) + 1)
            address = target * self.PAGE_SIZE

        return address

    def read_memory(self, address: int, size: int) -> typing.Optional[bytes]:
        if size > sys.maxsize:
            raise ValueError(f"{size} is too large (max: {sys.maxsize})")

        try:
            return self.engine.mem_read(address, size)
        except unicorn.unicorn.UcError:
            logger.warn(f"attempted to read uninitialized memory at 0x{address:x}")
            return None

    def write_memory(self, address: int, value: typing.Optional[bytes]) -> None:
        if value is None:
            raise ValueError(f"{self.__class__.__name__} requires concrete state")

        if len(value) > sys.maxsize:
            raise ValueError(f"{len(value)} is too large (max: {sys.maxsize})")

        if not len(value):
            raise ValueError("memory write cannot be empty")

        self.map_memory(len(value), address)
        self.engine.mem_write(address, bytes(value))

        logger.debug(f"wrote {len(value)} bytes to 0x{address:x}")

    def load(self, code: state.Code) -> None:
        if code.base is None:
            raise ValueError(f"base address is required: {code}")

        self.write_memory(code.base, code.image)

        if code.entry is not None:
            self.entry = code.entry
            if self.entry < code.base or self.entry > code.base + len(code.image):
                raise ValueError(
                    "entry is not in code: 0x{self.entry:x} vs (0x{code.base:x}, 0x{code.base + len(code.image):x})"
                )
        else:
            self.entry = code.base

        self.bounds = code.bounds

        logger.info(f"loaded code (size: {len(code.image)} B) at 0x{code.base:x}")

    def hook(
        self,
        address: int,
        function: typing.Callable[[emulator.Emulator], None],
        finish: bool = False,
    ) -> None:
        self.hooks[address] = (function, finish)

        # Ensure that the address is mapped.
        try:
            self.engine.mem_map(
                (address // self.PAGE_SIZE) * self.PAGE_SIZE, self.PAGE_SIZE
            )
        except unicorn.UcError:
            pass

    def disassemble(
        self, code: bytes, base: int, count: typing.Optional[int] = None
    ) -> typing.Tuple[typing.List[capstone.CsInsn], str]:
        # TODO: annotate that offsets are relative.
        #
        # We don't know what the base address is at disassembly time - so we
        # just set it to 0. This means relative address arguments aren't
        # correctly calculated - we should annotate that relative arguments are
        # relative e.g., with a "+" or something.

        instructions = self.disassembler.disasm(code, base)

        disassembly = []
        insns = []
        for i, instruction in enumerate(instructions):
            if count is not None and i >= count:
                break
            insns.append(instruction)
            disassembly.append(f"{instruction.mnemonic} {instruction.op_str}")

        return (insns, "\n".join(disassembly))

    def current_instruction(self) -> capstone.CsInsn:
        pc = self.read_register("pc")
        code = self.read_memory(pc, 15)
        if code is None:
            raise AssertionError("invalid state")
        for i in self.disassembler.disasm(code, pc):
            return i

    @property
    def exit(self):
        for bound in self.bounds:
            if self.entry in bound:
                return bound.stop

        return None

    def check(self) -> None:
        if self.entry is None:
            raise exceptions.ConfigurationError(
                "no entry provided, emulation cannot start"
            )

        if not self.bounds:
            raise exceptions.ConfigurationError(
                "no bounds provided, emulation cannot start"
            )

        if self.exit is None:
            raise exceptions.ConfigurationError(
                "entry is not in valid execution bounds"
            )

    def run(self) -> None:
        self.check()

        logger.info(f"starting emulation at 0x{self.entry:x} until 0x{self.exit:x}")
        try:
            self.engine.emu_start(self.entry, self.exit)
        except unicorn.UcError as e:
            logger.warn(f"emulation stopped - reason: {e}")
            logger.warn("for more details, run emulation in single step mode")
            raise exceptions.EmulationError(e)

        logger.info("emulation complete")

    def step(self, single_insn: bool = True) -> bool:
        self.check()

        if not single_insn:
            raise exceptions.AnalysisError(
                "UnicornEmulator does not support block stepping"
            )

        pc = self.read_register("pc")

        code = self.read_memory(pc, 15)  # longest possible instruction
        if code is None:
            assert False, "impossible state"
        (instr, disas) = self.disassemble(code, pc, 1)

        logger.info(f"single step at 0x{pc:x}: {disas}")

        try:
            self.engine.emu_start(pc, self.exit, count=1)
        except unicorn.UcError as e:
            logger.warn(f"emulation stopped - reason: {e}")
            self._error(e)

        pc = self.read_register("pc")

        for entry in self.hooks.keys():
            if pc == entry:
                return False

        for bound in self.bounds:
            if pc in bound:
                return False

        return True

    def _error(
        self, error: unicorn.UcError
    ) -> typing.Dict[typing.Union[str, int], typing.Union[int, bytes]]:
        """Raises new exception from unicorn exception with extra details.

        Should only be run while single stepping.

        Arguments:
            error: Unicorn exception.

        Raises:
            UnicornEmulationError with extra details about the error.
        """

        pc = self.read_register("pc")
        code = self.read_memory(pc, 16)

        if code is None:
            raise AssertionError("invalid state")

        insns, _ = self.disassemble(code, 1)
        i = instructions.Instruction.from_capstone(insns[0])

        if error.args[0] == unicorn.unicorn_const.UC_ERR_READ_UNMAPPED:
            details = {o.key(self): o.concretize(self) for o in i.reads}
        elif error.args[0] == unicorn.unicorn_const.UC_ERR_WRITE_UNMAPPED:
            details = {o.key(self): o.concretize(self) for o in i.writes}
        elif error.args[0] == unicorn.unicorn_const.UC_ERR_FETCH_UNMAPPED:
            details = {"pc": pc}
        elif error.args[0] == unicorn.unicorn_const.UC_ERR_INSN_INVALID:
            details = {"pc": pc, pc: code}

        raise exceptions.UnicornEmulationError(error.args[0], pc, details)

    def __repr__(self) -> str:
        return f"Unicorn(mode={self.mode}, arch={self.arch})"<|MERGE_RESOLUTION|>--- conflicted
+++ resolved
@@ -110,30 +110,6 @@
         def page(address: int) -> int:
             """Compute the page number of an address.
 
-<<<<<<< HEAD
-            Arguments:
-                address: A memory address.
-=======
-    def read_memory(self, address: int, size: int) -> typing.Optional[bytes]:
-        if size > sys.maxsize:
-            raise ValueError(f"{size} is too large (max: {sys.maxsize})")
-
-        try:
-            return self.engine.mem_read(address, size)
-        except unicorn.unicorn.UcError:
-            logger.warn(f"attempted to read uninitialized memory at 0x{address:x}")
-            return None
-
-    def write_memory(
-        self,
-        address: int,
-        value: typing.Optional[bytes],
-        label: typing.Optional[typing.Dict[int, typing.Any]] = None,
-    ) -> None:
-        if value is None:
-            raise ValueError(f"{self.__class__.__name__} requires concrete state")
->>>>>>> 69aa437f
-
             Returns:
                 The page number of this address.
             """
@@ -206,7 +182,12 @@
             logger.warn(f"attempted to read uninitialized memory at 0x{address:x}")
             return None
 
-    def write_memory(self, address: int, value: typing.Optional[bytes]) -> None:
+    def write_memory(
+        self,
+        address: int,
+        value: typing.Optional[bytes],
+        label: typing.Optional[typing.Dict[int, typing.Any]] = None,
+    ) -> None:
         if value is None:
             raise ValueError(f"{self.__class__.__name__} requires concrete state")
 
