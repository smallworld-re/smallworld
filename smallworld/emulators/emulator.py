from __future__ import annotations

import abc
import copy
import logging
import typing

from .. import state

logger = logging.getLogger(__name__)


class Emulator(metaclass=abc.ABCMeta):
    """An emulator base class.

    Defines the interface for emulators.
    """

    @abc.abstractmethod
    def read_register(self, name: str) -> int:
        """Read a value from a register.

        Arguments:
            name: The name of the register to read.

        Returns:
            The register value.
        """

        return 0

    @abc.abstractmethod
    def write_register(self, name: str, value: typing.Optional[int]) -> None:
        """Write a value to a register.

        Arguments:
            name: The name of the register to write.
            value: The value to write.
        """

        pass

    @abc.abstractmethod
    def get_pages(self, num_pages: int) -> int:
        """maps this many fresh pages into the emulator

        Returns:
          The start address of the new pages
        """
        return 0

    @abc.abstractmethod
    def read_memory(self, address: int, size: int) -> typing.Optional[bytes]:
        """Read memory from a specific address.

        Arguments:
            address: The address to read.
            size: The content of the read.

        Returns:
            `size` bytes read from `address`.
        """

        return b""

    @abc.abstractmethod
    def write_memory(self, address: int, value: typing.Optional[bytes]) -> None:
        """Write memory at a specific address.

        This will allocate memory if necessary.

        Arguments:
            address: The address to write.
            value: The value to write.
        """

        pass

    @abc.abstractmethod
    def load(self, code: state.Code) -> None:
        """Load a binary for execution.

        Arguments:
            code: The executable to load.
        """

        pass

    @abc.abstractmethod
    def hook(
        self,
        address: int,
        function: typing.Callable[[Emulator], None],
        finish: bool = False,
<<<<<<< HEAD
        name: str = "None",
=======
>>>>>>> 9ef25043
    ) -> None:
        """Register a hook at the given address.

        Arguments:
            address: The address to hook.
            function: The hook function.
            finish: If `True` step out of the current call after running the
                hook function.
        """

        pass

    @abc.abstractmethod
    def run(self) -> None:
        """Start execution."""

        pass

    @abc.abstractmethod
    def step(self) -> bool:
        """Single-step execution.

        Returns:
            `True` if we have reached the program exit point, otherwise `False`.
        """

        pass

    @abc.abstractmethod
    def __repr__(self) -> str:
        """Instance stringifier.

        Implementation required.
        """

        return ""

    @property
    @abc.abstractmethod
    def PAGE_SIZE(self):
<<<<<<< HEAD
        pass
=======
        pass

    def emulate(self, cpu: state.CPU):
        """Emulate execution of some code.

        Arguments:
            cpu: A state class from which emulation should begin.

        Returns:
            The final cpu of the system.
        """
        cpu.apply(self)
        self.run()
        cpu = copy.deepcopy(cpu)
        cpu.load(self)
        return cpu
>>>>>>> 9ef25043
<|MERGE_RESOLUTION|>--- conflicted
+++ resolved
@@ -92,10 +92,7 @@
         address: int,
         function: typing.Callable[[Emulator], None],
         finish: bool = False,
-<<<<<<< HEAD
         name: str = "None",
-=======
->>>>>>> 9ef25043
     ) -> None:
         """Register a hook at the given address.
 
@@ -136,9 +133,6 @@
     @property
     @abc.abstractmethod
     def PAGE_SIZE(self):
-<<<<<<< HEAD
-        pass
-=======
         pass
 
     def emulate(self, cpu: state.CPU):
@@ -154,5 +148,4 @@
         self.run()
         cpu = copy.deepcopy(cpu)
         cpu.load(self)
-        return cpu
->>>>>>> 9ef25043
+        return cpu