from __future__ import annotations

import abc
import copy
import logging
import typing

from .. import state

logger = logging.getLogger(__name__)


class Emulator(metaclass=abc.ABCMeta):
    """An emulator base class.

    Defines the interface for emulators.
    """

    @abc.abstractmethod
    def read_register(self, name: str) -> int:
        """Read a value from a register.

        Arguments:
            name: The name of the register to read.

        Returns:
            The register value.
        """

        return 0

    @abc.abstractmethod
    def write_register(
        self,
        name: str,
        value: typing.Optional[int],
        label: typing.Optional[typing.Any] = None,
    ) -> None:
        """Write a value to a register.

        Arguments:
            name: The name of the register to write.
            value: The value to write.
        """

        pass

    @abc.abstractmethod
    def read_memory(self, address: int, size: int) -> typing.Optional[bytes]:
        """Read memory from a specific address.

        Arguments:
            address: The address to read.
            size: The content of the read.

        Returns:
            `size` bytes read from `address`.
        """

        return b""

    @abc.abstractmethod
<<<<<<< HEAD
    def map_memory(self, size: int, address: typing.Optional[int] = None) -> int:
        """Map memory of a given size.

        Arguments:
            size: The size of the allocation.
            address: The requested address of the allocation. If not provided,
                the emulator is free choose the location of the allocation
                based on available and mapped memory.

        Returns:
            The start address of the allocation.
        """

        return 0

    @abc.abstractmethod
    def write_memory(self, address: int, value: typing.Optional[bytes]) -> None:
=======
    def write_memory(
        self,
        address: int,
        value: typing.Optional[bytes],
        label: typing.Optional[typing.Dict[int, typing.Any]] = None,
    ) -> None:
>>>>>>> 69aa437f
        """Write memory at a specific address.

        Note: written memory should already be mapped by some call to
        `map_memory()`.

        Arguments:
            address: The address to write.
            value: The value to write.
        """

        pass

    @abc.abstractmethod
    def load(self, code: state.Code) -> None:
        """Load a binary for execution.

        Arguments:
            code: The executable to load.
        """

        pass

    @abc.abstractmethod
    def hook(
        self,
        address: int,
        function: typing.Callable[[Emulator], None],
        finish: bool = False,
    ) -> None:
        """Register a hook at the given address.

        Arguments:
            address: The address to hook.
            function: The hook function.
            finish: If `True` step out of the current call after running the
                hook function.
        """

        pass

    @abc.abstractmethod
    def run(self) -> None:
        """Start execution."""

        pass

    @abc.abstractmethod
    def step(self, single_insn: bool = False) -> bool:
        """Single-step execution.

        Emulators may support block and/or instruction stepping,
        and the default mode may change per emulator.

        Arguments:
            single_insn: If true, step by one instruction

        Returns:
            `True` if we have reached the program exit point, otherwise `False`.
        """

        pass

<<<<<<< HEAD
    def emulate(self, cpu: state.CPU):
=======
    @abc.abstractmethod
    def __repr__(self) -> str:
        """Instance stringifier.

        Implementation required.
        """

        return ""

    @property
    @abc.abstractmethod
    def PAGE_SIZE(self):
        pass

    def emulate(
        self, cpu: state.CPU, single_step=False, steps: typing.Optional[int] = None
    ):
>>>>>>> 69aa437f
        """Emulate execution of some code.

        Arguments:
            cpu: A state class from which emulation should begin.

        Returns:
            The final state of the system.
        """

        cpu.apply(self)
        if steps is not None:
            while steps > 0 and not self.step(single_insn=True):
                steps -= 1
        elif single_step:
            while not self.step(single_insn=True):
                pass
        else:
            self.run()
        cpu = copy.deepcopy(cpu)
        cpu.load(self)

        return cpu

    @abc.abstractmethod
    def __repr__(self) -> str:
        return ""<|MERGE_RESOLUTION|>--- conflicted
+++ resolved
@@ -60,7 +60,6 @@
         return b""
 
     @abc.abstractmethod
-<<<<<<< HEAD
     def map_memory(self, size: int, address: typing.Optional[int] = None) -> int:
         """Map memory of a given size.
 
@@ -76,16 +75,12 @@
 
         return 0
 
-    @abc.abstractmethod
-    def write_memory(self, address: int, value: typing.Optional[bytes]) -> None:
-=======
     def write_memory(
         self,
         address: int,
         value: typing.Optional[bytes],
         label: typing.Optional[typing.Dict[int, typing.Any]] = None,
     ) -> None:
->>>>>>> 69aa437f
         """Write memory at a specific address.
 
         Note: written memory should already be mapped by some call to
@@ -148,27 +143,9 @@
 
         pass
 
-<<<<<<< HEAD
-    def emulate(self, cpu: state.CPU):
-=======
-    @abc.abstractmethod
-    def __repr__(self) -> str:
-        """Instance stringifier.
-
-        Implementation required.
-        """
-
-        return ""
-
-    @property
-    @abc.abstractmethod
-    def PAGE_SIZE(self):
-        pass
-
     def emulate(
         self, cpu: state.CPU, single_step=False, steps: typing.Optional[int] = None
     ):
->>>>>>> 69aa437f
         """Emulate execution of some code.
 
         Arguments:
