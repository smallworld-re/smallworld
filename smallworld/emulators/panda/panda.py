--- conflicted
+++ resolved
@@ -249,16 +249,10 @@
             return
 
         if not self.panda_thread.machdef.check_panda_reg(name):
-<<<<<<< HEAD
-            logger.warn(f"Panda doesn't support register {name} for {self.platform}")
-            # TODO what should i return here
-            return
-        name = self.panda_thread.machdef.panda_reg(name)
-=======
             raise exceptions.UnsupportedRegisterError(
                 f"Panda doesn't support register {name} for {self.platform}"
             )
->>>>>>> a9d10d40
+        name = self.panda_thread.machdef.panda_reg(name)
 
         try:
             return self.panda_thread.machdef.panda_arch.get_reg(self.cpu, name)
