--- conflicted
+++ resolved
@@ -355,14 +355,9 @@
             emu = ConcreteAngrEmulator(state, self)
             function(emu)
 
-<<<<<<< HEAD
-            # An update to angr meant that some operations on `state`
-            # will clobber this variable.
-=======
             # An update to angr means some operations on `state`
             # will clobber this variable, which causes bad problems.
             # Unclobber it, just in case
->>>>>>> d261f43f
             state.inspect.action_attrs_set = True
 
         bp = self.state.inspect.b(
@@ -401,14 +396,9 @@
             emu = ConcreteAngrEmulator(state, self)
             function(emu)
 
-<<<<<<< HEAD
-            # An update to angr meant that some operations on `state`
-            # will clobber this variable.
-=======
             # An update to angr means some operations on `state`
             # will clobber this variable, which causes bad problems.
             # Unclobber it, just in case
->>>>>>> d261f43f
             state.inspect.action_attrs_set = True
 
         self.state.scratch.global_insn_bp = self.state.inspect.b(
@@ -536,24 +526,6 @@
         def read_callback(state):
             # The breakpoint action.
             addr = state.inspect.mem_read_address
-<<<<<<< HEAD
-            if not isinstance(addr, int):
-                if addr.symbolic:
-                    try:
-                        values = state.solver.eval_atmost(addr, 1)
-                        # Truly unbound address.
-                        # Assume it won't collapse to our hook address
-                        if len(values) < 1:
-                            return False
-                        addr = values[0]
-                    except angr.errors.SimUnsatError:
-                        return False
-                    except angr.errors.SimValueError:
-                        return False
-                else:
-                    addr = addr.concrete_value
-=======
->>>>>>> d261f43f
             size = state.inspect.mem_read_length
 
             ret = function(ConcreteAngrEmulator(state, self), addr, size)
@@ -717,24 +689,6 @@
 
         def write_callback(state):
             addr = state.inspect.mem_write_address
-<<<<<<< HEAD
-            if not isinstance(addr, int):
-                if addr.symbolic:
-                    try:
-                        values = state.solver.eval_atmost(addr, 1)
-                        # Truly unbound address.
-                        # Assume it won't collapse to our hook address
-                        if len(values) < 1:
-                            return False
-                        addr = values[0]
-                    except angr.errors.SimUnsatError:
-                        return False
-                    except angr.errors.SimValueError:
-                        return False
-                else:
-                    addr = addr.concrete_value
-=======
->>>>>>> d261f43f
             size = state.inspect.mem_write_length
             expr = state.inspect.mem_write_expr
             if expr.symbolic:
@@ -764,14 +718,9 @@
 
             function(ConcreteAngrEmulator(state, self), addr, size, value)
 
-<<<<<<< HEAD
-            # An update to angr meant that some operations on `state`
-            # will clobber this variable.
-=======
             # An update to angr means some operations on `state`
             # will clobber this variable, which causes bad problems.
             # Unclobber it, just in case
->>>>>>> d261f43f
             state.inspect.action_attrs_set = True
 
         bp = self.state.inspect.b(
@@ -848,14 +797,9 @@
 
             function(ConcreteAngrEmulator(state, self), addr, size, value)
 
-<<<<<<< HEAD
-            # An update to angr meant that some operations on `state`
-            # will clobber this variable.
-=======
             # An update to angr means some operations on `state`
             # will clobber this variable, which causes bad problems.
             # Unclobber it, just in case
->>>>>>> d261f43f
             state.inspect.action_attrs_set = True
 
         bp = self.state.inspect.b(
