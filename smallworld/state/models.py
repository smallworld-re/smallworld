--- conflicted
+++ resolved
@@ -170,11 +170,7 @@
 
     def apply(self, emulator: emulators.Emulator) -> None:
         logger.debug(f"hooking {self} {self.address:x}")
-<<<<<<< HEAD
         emulator.hook(self.address, self.function, finish=True, name=str(self))
-=======
-        emulator.hook(self.address, self.function, finish=True)
->>>>>>> 9ef25043
 
     def __repr__(self) -> str:
         return f"{self.__class__.__name__}(0x{self.address:x}:{self.function.__name__})"
@@ -232,7 +228,6 @@
 class BasenameModel(ImplementedModel):
     name = "basename"
 
-<<<<<<< HEAD
     def model(self, emulator: emulators.Emulator) -> None:
         # char *basename(char "path)
         # returns final component (after last '/') of filename
@@ -302,77 +297,6 @@
     name = "gets"
 
     def model(self, emulator: emulators.Emulator) -> None:
-=======
-    def model(self, emulator: emulators.Emulator) -> None:
-        # char *basename(char "path)
-        # returns final component (after last '/') of filename
-        # if path ends with '/' return a ptr to an empty string
-        path = emulator.read_register(self.argument1)
-        sl = _emu_strlen_n(emulator, path, MAX_STRLEN)
-        bn = None
-        while True:
-            b_opt = emulator.read_memory(path + sl, 1)
-            if b_opt is not None:
-                b = b_opt[0]
-                if chr(b) == "/":
-                    bn = path + sl + 1
-                    break
-                if sl == 0:
-                    bn = path
-                    break
-                sl = sl - 1
-            else:
-                assert b_opt is not None
-        assert not (bn is None)
-        emulator.write_register(self.return_val, bn)
-
-
-class CallocModel(ImplementedModel):
-    name = "calloc"
-
-    def model(self, emulator: emulators.Emulator) -> None:
-        # void *calloc(size_t count, size_t size);
-        count = emulator.read_register(self.argument1)
-        size = emulator.read_register(self.argument2)
-        num_bytes = count * size
-        addr = _emu_calloc(emulator, num_bytes)
-        emulator.write_register(self.return_val, addr)
-
-
-class DaemonModel(Returns0ImplementedModel):
-    name = "daemon"
-
-
-class FlockModel(Returns0ImplementedModel):
-    name = "flock"
-
-
-class Getopt_longModel(ImplementedModel):
-    name = "getopt_long"
-
-    def model(self, emulator: emulators.Emulator) -> None:
-        # int getopt_long(int argc, char * const *argv, const char *optstring, const struct option *longopts, int *longindex);
-        # return -1 if no more args
-        emulator.write_register(self.return_val, -1)
-
-
-class GetpagesizeModel(ImplementedModel):
-    name = "getpagesize"
-
-    def model(self, emulator: emulators.Emulator) -> None:
-        # int getpagesize(void);
-        emulator.write_register(self.return_val, 0x1000)
-
-
-class GetppidModel(Returns0ImplementedModel):
-    name = "getppid"
-
-
-class GetsModel(ImplementedModel):
-    name = "gets"
-
-    def model(self, emulator: emulators.Emulator) -> None:
->>>>>>> 9ef25043
         # char *gets(char *str);
         s = emulator.read_register(self.argument1)
         value = input()
@@ -426,11 +350,7 @@
 
 
 class PthreadCondSignalModel(Returns0ImplementedModel):
-<<<<<<< HEAD
     name = "pthread_cond_signal"
-=======
-    name = "pthread_cond_signal_model"
->>>>>>> 9ef25043
 
 
 class PthreadCondWaitModel(Returns0ImplementedModel):
@@ -446,11 +366,7 @@
 
 
 class PthreadMutexLockModel(Returns0ImplementedModel):
-<<<<<<< HEAD
     name = "pthread_mutex_lock"
-=======
-    name = "ptherad_mutex_lock"
->>>>>>> 9ef25043
 
 
 class PthreadMutexUnlockModel(Returns0ImplementedModel):
@@ -614,13 +530,6 @@
     pass
 
 
-<<<<<<< HEAD
-# class AMD64SystemVXpgBasenameModel(AMD64SystemVImplementedModel, XpgBasenameModel):
-#    pass
-
-
-=======
->>>>>>> 9ef25043
 class AMD64SystemVCallocModel(AMD64SystemVImplementedModel, CallocModel):
     pass
 
@@ -784,10 +693,6 @@
 __all__ = [
     #    "Model",
     "AMD64SystemVBasenameModel",
-<<<<<<< HEAD
-    #    "AMD64SystemVXpgBasenameModel",
-=======
->>>>>>> 9ef25043
     "AMD64SystemVCallocModel",
     "AMD64SystemVDaemonModel",
     "AMD64SystemVFlockModel",
@@ -827,35 +732,22 @@
 
 
 def get_models_by_name(
-<<<<<<< HEAD
     func_name: str, desiredHigherClass: typing.Any
-=======
-    fn_name: str, desiredHigherClass: typing.Any
->>>>>>> 9ef25043
 ) -> typing.List[typing.Any]:
     """Returns list of classes that implement a model for some external function with this name
 
     Arguments:
-<<<<<<< HEAD
         func_name: The name of the function you want models for
-=======
-        fn_name: The name of the function you want models for
->>>>>>> 9ef25043
 
     Returns:
         list of classes that match by name
     """
-
-    # XXX I wanted 2nd arg to be a class like AMD64SystemVImplementedModel
-    # and output to be ImplementedModel
-    # but could not get this to pass mypi
 
     models = []
     for name in __all__:
         glb = globals()[name]
         if inspect.isclass(glb):
             model_class = glb
-<<<<<<< HEAD
             if hasattr(model_class, "name") and issubclass(
                 model_class, desiredHigherClass
             ):
@@ -870,12 +762,4 @@
                             f"NOTE: canonicalizing {func_name} with {func_name_canonical}"
                         )
                         models.append(model_class)
-=======
-            if hasattr(model_class, "name"):
-                if (
-                    issubclass(model_class, desiredHigherClass)
-                    and model_class.name == fn_name
-                ):
-                    models.append(model_class)
->>>>>>> 9ef25043
     return models