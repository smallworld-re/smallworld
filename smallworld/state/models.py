import abc
import logging
import typing

logger = logging.getLogger(__name__)

<<<<<<< HEAD
MAX_STRLEN = 0x10000


######################################################
# This stuff is private. Dont' add it to __all__     #
######################################################


# obtain addr of emulator heap memory of this size
# NB: this will map new pages into emulator as needed
def _emu_alloc(emulator: emulators.Emulator, size: int) -> int:
    return emulator.map_memory(size)


def _emu_calloc(emulator: emulators.Emulator, size: int) -> int:
    address = _emu_alloc(emulator, size)
    emulator.write_memory(address, b"\0" * size)
    return address


def _emu_strlen_n(emulator: emulators.Emulator, addr: int, n: int) -> int:
    sl = 0
    while sl <= n:
        b_opt = emulator.read_memory(addr + sl, 1)
        if b_opt is not None:
            b = b_opt[0]
            if b == 0:
                break
            sl += 1
        else:
            assert b_opt is not None
    return sl


def _emu_strlen(emulator: emulators.Emulator, addr: int) -> int:
    return _emu_strlen_n(emulator, addr, MAX_STRLEN)


def _emu_memcpy(emulator: emulators.Emulator, dst: int, src: int, n: int) -> None:
    src_bytes = emulator.read_memory(src, n)
    emulator.write_memory(dst, src_bytes)


def _emu_strncpy(
    emulator: emulators.Emulator, dst: int, src: int, n: int, is_strncpy: bool
) -> None:
    if n == 0:
        return
    if emulator.read_memory(src, 1) is None:
        logger.debug("MEM not available in strncpy read @ {src:x}")
    elif emulator.read_memory(dst, 1) is None:
        logger.debug("MEM not available in strncpy write @ {dst:x}")
    else:
        # at least a byte is available at both src and dst
        # find length of src (not to exceed l)
        l2 = _emu_strlen_n(emulator, src, n)
        l3 = min(n, l2)
        if l3 > 0:
            # read the src string and copy to dst
            src_bytes = emulator.read_memory(src, l3)
            emulator.write_memory(dst, src_bytes)
            if is_strncpy and l3 < n:
                # if src string is less than n bytes then, according to man page
                # strncpy copies 0s to get to n bytes
                emulator.write_memory(dst + l3, b"\0" * (n - l3))


def _emu_strncat(emulator: emulators.Emulator, dst: int, src: int, n: int) -> None:
    if n == 0:
        return
    if emulator.read_memory(src, 1) is None:
        logger.debug("MEM not available in strncpy read @ {src:x}")
    elif emulator.read_memory(dst, 1) is None:
        logger.debug("MEM not available in strncpy write @ {dst:x}")
    else:
        # at least a byte is available at both src and dst
        ld = _emu_strlen_n(emulator, dst, MAX_STRLEN)
        ls = _emu_strlen_n(emulator, src, MAX_STRLEN)
        lsn = min(ls, n)
        b_opt = emulator.read_memory(src, lsn)
        if b_opt is not None:
            src_bytes = b_opt + b"\0"
            emulator.write_memory(dst + ld, src_bytes)
        else:
            assert b_opt is not None


######################################################
#                 End private stuff                  #
######################################################
=======
from .. import emulators, initializers
from . import state
>>>>>>> b85be2f2


class Model(state.Value):
    """A runtime function model implemented in Python.

    If execution reaches the given address, call the given function instead of
    any code at that address and return.

    Arguments:
        address: The address to hook.
        function: The model function.
    """

    def __init__(
        self, address: int, function: typing.Callable[[emulators.Emulator], None]
    ):
        self.address = address
        self.function = function

    @property
    def value(self):
        raise NotImplementedError()

    @value.setter
    def value(self, value) -> None:
        raise NotImplementedError()

    def initialize(
        self, initializer: initializers.Initializer, override: bool = False
    ) -> None:
        logger.debug(f"skipping initialization for {self} (hook)")

    def load(self, emulator: emulators.Emulator, override: bool = True) -> None:
        logger.debug(f"{self} loading not supported - load skipped")

    def apply(self, emulator: emulators.Emulator) -> None:
        logger.debug(f"hooking {self} {self.address:x}")
        emulator.hook(self.address, self.function, finish=True)

    def __repr__(self) -> str:
        return f"{self.__class__.__name__}(0x{self.address:x}:{self.function.__name__})"


class ImplementedModel(Model):
    @property
    def arch(self) -> str:
        return ""

    @property
    def mode(self) -> str:
        return ""

    @property
    def byteorder(self) -> str:
        return ""

    @property
    def abi(self) -> str:
        return ""

    @abc.abstractmethod
    def model(self, emulator: emulators.Emulator) -> None:
        pass

    @property
    @abc.abstractmethod
    def name(self):
        pass

    @property
    @abc.abstractmethod
    def argument1(self):
        pass

    @property
    @abc.abstractmethod
    def argument2(self):
        pass

    @property
    @abc.abstractmethod
    def argument3(self):
        pass

    @property
    @abc.abstractmethod
    def return_val(self):
        pass

    def __init__(self, address: int):
        def model(emulator: emulators.Emulator) -> None:
            self.model(emulator)

        super().__init__(address, model)


class ReturnsNothingImplementedModel(ImplementedModel):
    def model(self, emulator: emulators.Emulator) -> None:
        # so just do nothing
        pass


class Returns0ImplementedModel(ImplementedModel):
    def model(self, emulator: emulators.Emulator) -> None:
        # just return 0
        emulator.write_register(self.return_val, 0)<|MERGE_RESOLUTION|>--- conflicted
+++ resolved
@@ -4,101 +4,8 @@
 
 logger = logging.getLogger(__name__)
 
-<<<<<<< HEAD
-MAX_STRLEN = 0x10000
-
-
-######################################################
-# This stuff is private. Dont' add it to __all__     #
-######################################################
-
-
-# obtain addr of emulator heap memory of this size
-# NB: this will map new pages into emulator as needed
-def _emu_alloc(emulator: emulators.Emulator, size: int) -> int:
-    return emulator.map_memory(size)
-
-
-def _emu_calloc(emulator: emulators.Emulator, size: int) -> int:
-    address = _emu_alloc(emulator, size)
-    emulator.write_memory(address, b"\0" * size)
-    return address
-
-
-def _emu_strlen_n(emulator: emulators.Emulator, addr: int, n: int) -> int:
-    sl = 0
-    while sl <= n:
-        b_opt = emulator.read_memory(addr + sl, 1)
-        if b_opt is not None:
-            b = b_opt[0]
-            if b == 0:
-                break
-            sl += 1
-        else:
-            assert b_opt is not None
-    return sl
-
-
-def _emu_strlen(emulator: emulators.Emulator, addr: int) -> int:
-    return _emu_strlen_n(emulator, addr, MAX_STRLEN)
-
-
-def _emu_memcpy(emulator: emulators.Emulator, dst: int, src: int, n: int) -> None:
-    src_bytes = emulator.read_memory(src, n)
-    emulator.write_memory(dst, src_bytes)
-
-
-def _emu_strncpy(
-    emulator: emulators.Emulator, dst: int, src: int, n: int, is_strncpy: bool
-) -> None:
-    if n == 0:
-        return
-    if emulator.read_memory(src, 1) is None:
-        logger.debug("MEM not available in strncpy read @ {src:x}")
-    elif emulator.read_memory(dst, 1) is None:
-        logger.debug("MEM not available in strncpy write @ {dst:x}")
-    else:
-        # at least a byte is available at both src and dst
-        # find length of src (not to exceed l)
-        l2 = _emu_strlen_n(emulator, src, n)
-        l3 = min(n, l2)
-        if l3 > 0:
-            # read the src string and copy to dst
-            src_bytes = emulator.read_memory(src, l3)
-            emulator.write_memory(dst, src_bytes)
-            if is_strncpy and l3 < n:
-                # if src string is less than n bytes then, according to man page
-                # strncpy copies 0s to get to n bytes
-                emulator.write_memory(dst + l3, b"\0" * (n - l3))
-
-
-def _emu_strncat(emulator: emulators.Emulator, dst: int, src: int, n: int) -> None:
-    if n == 0:
-        return
-    if emulator.read_memory(src, 1) is None:
-        logger.debug("MEM not available in strncpy read @ {src:x}")
-    elif emulator.read_memory(dst, 1) is None:
-        logger.debug("MEM not available in strncpy write @ {dst:x}")
-    else:
-        # at least a byte is available at both src and dst
-        ld = _emu_strlen_n(emulator, dst, MAX_STRLEN)
-        ls = _emu_strlen_n(emulator, src, MAX_STRLEN)
-        lsn = min(ls, n)
-        b_opt = emulator.read_memory(src, lsn)
-        if b_opt is not None:
-            src_bytes = b_opt + b"\0"
-            emulator.write_memory(dst + ld, src_bytes)
-        else:
-            assert b_opt is not None
-
-
-######################################################
-#                 End private stuff                  #
-######################################################
-=======
 from .. import emulators, initializers
 from . import state
->>>>>>> b85be2f2
 
 
 class Model(state.Value):
