--- conflicted
+++ resolved
@@ -10,10 +10,7 @@
 
 from .. import analyses, emulators, exceptions, platforms, logging, state
 
-<<<<<<< HEAD
-=======
 logger = lg.getLogger(__name__)
->>>>>>> 0b4f5f29
 
 
 
