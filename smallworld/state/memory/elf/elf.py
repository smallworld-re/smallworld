--- conflicted
+++ resolved
@@ -715,18 +715,11 @@
             sym.defined = True
 
         if self._relocator is not None:
-<<<<<<< HEAD
-            for rela in sym.relas:
-                # Relocate!
-                log.debug(f"Relocating {rela}")
-                self._relocator.relocate(self, rela)
-=======
             for sym in syms:
                 for rela in sym.relas:
                     # Relocate!
-                    log.info(f"Relocating {rela}")
+                    log.debug(f"Relocating {rela}")
                     self._relocator.relocate(self, rela)
->>>>>>> c3df26a2
         else:
             log.error(f"No platform defined; cannot relocate {name}!")
 
