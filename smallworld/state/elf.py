import logging
import typing

import lief

from ..emulators import Emulator
from ..exceptions import ConfigurationError
from ..hinting import Hint, getHinter
from .state import Code, Memory

log = logging.getLogger(__name__)
hinter = getHinter(__name__)

# Prorgam header types
PT_NULL = 0  # Empty/unused program header
PT_LOAD = 1  # Describes loadable program segment
PT_DYNAMIC = 2  # Points to dynamic linking metadata
PT_INTERP = 3  # Points to program interpreter
PT_NOTE = 4  # Points to auxiliary information
PT_SHLIB = 5  # Reserved value; I think it's unused
PT_PHDR = 6  # Points to program header table
PT_TLS = 7  # Indicates need for thread-local storage
PT_LOOS = 0x60000000  # Start of OS-specific types
PT_GNU_EH_FRAME = 0x6474E550  # GNU-specific: Points to exception handler segment
PT_GNU_STACK = 0x6474E551  # GNU-specific: Describes stack permissions
PT_GNU_RELRO = 0x6474E552  # GNU-specific: Describes read-only after relocation segment
PT_GNU_PROPERTY = 0x6474E553  # GNU-specific: Points to GNU property
PT_HIOS = 0x6FFFFFFF  # End of OS-specific types
PT_LOPROC = 0x70000000  # Start of processor-specific types
PT_HIPROC = 0x7FFFFFFF  # End of processor-specific types

# Program header flags
PF_X = 0x1  # Segment is executable
PF_W = 0x2  # Segment is writable
PF_R = 0x4  # Segment is readable


class ELFImage(Code):
    default_base = 0x400000
    page_size = 0x1000

    def __init__(
        self,
        image: bytes,
        format: typing.Optional[str] = None,
        arch: typing.Optional[str] = None,
        mode: typing.Optional[str] = None,
        base: typing.Optional[int] = None,
        entry: typing.Optional[int] = None,
        bounds: typing.Optional[typing.Iterable[range]] = None,
    ):
        super().__init__(
<<<<<<< HEAD
            image, base=0, type=type, arch=arch, mode=mode, entry=None, bounds=bounds
=======
            image,
            base=0,
            format=format,
            arch=arch,
            mode=mode,
            entry=None,
            bounds=bounds,
>>>>>>> 9ef25043
        )
        self.user_base: typing.Optional[int] = base
        self.file_base: int = 0
        self.user_entry: typing.Optional[int] = entry
        self.file_entry: int = 0

        self.code_segments: typing.List[Code] = list()
        self.data_segments: typing.List[Memory] = list()

        self.load_elf()

    def determine_base(self):
        """Determine base address to load ELF

        There are two possible sources for a base address.
        ELF files can specify a base address by setting the address
        of their first loaded segment to non-zero.
        Otherwise, a user can request a specific base address.

        If both the user and the file specify an address, it's an error.
        If only one specifies a base address, use it.
        If neither specify one, halucinate a value.

        Raises:
            ConfigurationError: If file_base is non-zero, and user_base is not None
        """
        if self.user_base is None:
            # No base address requested
            if self.file_base == 0:
                # Progam file does not need a specific base address
                # Use a default
                # FIXME: Using a fixed value will not be valid if we load multiple files
                hint = Hint(
                    message=f"No base address requested, and ELF is PIC.  Using {hex(self.default_base)}"
                )
                hinter.info(hint)
                self.base = self.default_base
            else:
                # Program file needs a specific base address
                # Use the specified address
                self.base = self.file_base
        else:
            # Base address requested
            if self.file_base == 0:
                # Program file does not need a specific base address
                # Use the requested address
                self.user_base
            elif self.file_base == self.user_base:
                # User and file request the same base address.
                # We are okay with this.
                self.user_base
            else:
                # Program file needs a specific base address
                # Not possible to rebase
                hint = Hint(
                    message=f"Requested base address {hex(self.user_base)}, but program needs {hex(self.file_base)}"
                )
                hinter.error(hint)
                raise ConfigurationError("Contradictory base addresses.")

    def determine_entry(self):
        """Determine entrypoint address to use

        This performs two jobs.
        One is to determine which entrypoint to use;
        it can be specified by the ELF header, or by the user.

        The second job is to rebase that address
        according to the base address.
        An entrypoint from the file is relative to the file's base address.
        An entrypoint from the user is assumed relative to the user's base address.
        If the user does not specify a base address, their entrypoint
        should be relative to the start of the file.

        Raises:
            ConfigurationError: If neither user nor file specify an entrypoint

        """
        if self.user_entry is None:
            # No entrypoint requested.
            # Get entry from the file
            if self.file_entry == 0:
                # No one specified an entrypoint.
                # No entrypoint will be set for this file.
                self.entry = None
            # file_entry is relative to file_base; rebase relative to base
            self.entry = self.file_entry - self.file_base + self.base
        else:
            # Entrypoint requested.
            if self.user_base is None:
                user_base = 0
            else:
                user_base = self.user_base
            # user_entry is relative to user_base, or zero if none requested
            # rebase relative to base
            self.entry = self.user_entry - user_base + self.base

    def rebase_user(self, addr: int):
        """Helper function for rebasing user-relative addresses"""
        if self.user_base is None:
            old_base = 0
        else:
            old_base = self.user_base
        if self.base is None:
            base = 0
        else:
            base = self.base
        return addr - old_base + base

    def rebase_file(self, addr: int):
        """Helper function for rebasing file-relative addresses"""
        if self.base is None:
            base = 0
        else:
            base = self.base
        return addr - self.file_base + base

    def page_align(self, x: int, up: bool = True):
        """Align an address to a page boundary

        Arguments:
            x (int): Address to align
            up (bool): If true, round up.  If false, round down

        Return:
            (int): Aligned version of the address
        """
        if up:
            x += self.page_size - 1
        return (x // self.page_size) * self.page_size

    def load_elf(self):
        """Load an ELF file into a SmallWorld machine state object.

        This parses the ELF header and the program headers,
        does minimal validation, and then maps the loadable segments into memory.
        It also reports RE-relevant features of the binary as hints.

        This function assumes that the program should be loaded
        using the architecture and mode from the CPU object.

        The user can specify a base address and entrypoint.
        If not specified, this function defaults to the addresses specified in the ELF.

        If both user and ELF specify a base address,
        this function will raise an exception.

        If netither user nor ELF specify a base address,
        a default will be used.

        If both user and ELF specify an entrypoint,
        the user's entrypoint takes precedence.

        If neither user nor elf specify an entrypoint,
        no entrypoint will be set for this file.

        Raises:
            ConfigurationError: If the ELF is invalid, or user-provided data conflicts with ELF.
        """
        # Use lief to check if this is an ELF
        # NOTE: for some reason, this takes list[int], not bytes
        if not lief.is_elf(list(self.image)):
            hint = Hint(message="File is not an elf.")
            hinter.error(hint)
            raise ConfigurationError("Input is not an elf")

        # Use lief to parse the ELF
        # NOTE: for some reason, this takes list[int], not bytes
        elf = lief.ELF.parse(list(self.image))
        if elf is None:
            raise ConfigurationError("Failed parsing input")

        ehdr = elf.header
        if ehdr is None:
            raise ConfigurationError("Failed extracting Elf header")

        # TODO: Check machine compatibility?
        # - ei_class
        # - ei_data
        # - ei_osabi (some ABIs)
        # - e_machine
        # - e_flags (some ABIs)

        # Figure out if this file is loadable.
        # Easiest way to tell is if there are program headers
        if ehdr.program_header_offset == 0:
            # NULL phoff means no program headers.
            # This file is not loadable; time to use another ELF loader.
            hint = Hint(message="No program headers; file is not loadable")
            hinter.error(hint)
            raise ConfigurationError("File not loadable")
        if ehdr.program_header_offset >= len(self.image):
            hint = Hint(
                message=f"Invalid program header offset: {hex(ehdr.program_header_offset)}"
            )
            hinter.error(hint)
            raise ConfigurationError("Invalid program header offset")

        # Determine the file base address,
        # entrypoint, and exitpoints
        self.file_base = elf.imagebase
        self.file_entry = elf.entrypoint
        self.determine_base()
        self.determine_entry()
        self.exits = list(map(lambda x: self.rebase_user(x), self.exits))

        for phdr in elf.segments:
            log.debug(f"{phdr}")
            if phdr.type == PT_LOAD:
                # Loadable segment
                # Map its data into memory
                self.map_segment(phdr)
            elif phdr.type == PT_DYNAMIC:
                # Dynamic linking metadata.
                # This ELF needs dynamic linking
                hint = Hint(message="Program includes dynamic linking metadata")
                hinter.info(hint)
            elif phdr.type == PT_INTERP:
                # Program interpreter
                # This completely changes how program loading works.
                # Whether you care is a different matter.
                interp = self.image[
                    phdr.file_offset : phdr.file_offset + phdr.physical_size
                ]
                hint = Hint(message=f"Program specifies interpreter {interp!r}")
                hinter.info(hint)
            elif phdr.type == PT_NOTE:
                # Auxiliary information
                # Possibly useful for comparing machine/OS type.
                pass
            elif phdr.type == PT_PHDR:
                # Program header self-reference
                # Useful for the dynamic linker, but not for us
                pass
            elif phdr.type == PT_TLS:
                # TLS Segment
                # Your analysis is about to get nasty :(
                hint = Hint(message="Program includes thread-local storage")
                hinter.info(hint)
            elif phdr.type == PT_GNU_EH_FRAME:
                # Exception handler frame.
                # GCC puts one of these in everything.  Do we care?
                pass
            elif phdr.type == PT_GNU_STACK:
                # Stack executability
                # If this is missing, assume executable stack
                hint = Hint(message="Program specifies stack permissions")
                hinter.info(hint)
            elif phdr.type == PT_GNU_RELRO:
                # Read-only after relocation
                # Only the dynamic linker should write this data.
                hint = Hint(message="Program specifies RELRO data")
                hinter.info(hint)
            elif phdr.type == PT_GNU_PROPERTY:
                # GNU property segment
                # Contains extra metadata which I'm not sure anything uses
                pass
            elif phdr.type >= PT_LOOS and phdr.type <= PT_HIOS:
                # Unknown OS-specific program header
                # Either this is a weird ISA that extends the generic GNU ABI,
                # or this isn't a Linux ELF.
                hint = Hint(f"Unknown OS-specific program header: {phdr.type:08x}")
                hinter.warn(hint)
            elif phdr.type >= PT_LOPROC and phdr.type <= PT_HIPROC:
                # Unknown machine-specific program header
                # This is probably a non-Intel ISA.
                # Most of these are harmless, serving to tell the RTLD
                # where to find machine-specific metadata
                hint = Hint(f"Unknown machine-specific program header: {phdr.type:08x}")
                hinter.warn(hint)
            else:
                # Unknown program header outside the allowed custom ranges
                hint = Hint(f"Invalid program header: {phdr.type:08x}")
                hinter.warn(hint)

    def map_segment(self, phdr):
        """Map a segment into a SmallWorld machine state object

        This computes the actual mapping boundaries from a LOAD segment,
        and then maps it into Smallworld.

        Executable segments are mapped as Code objects.
        Other segments are mapped as Memory.

        Arguments:
            phdr: Program header object to load
        """

        # Compute segment boundaries
        seg_start = self.page_align(phdr.file_offset, up=False)
        seg_end = self.page_align(phdr.file_offset + phdr.physical_size)
        seg_addr = self.page_align(self.rebase_file(phdr.virtual_address), up=False)
        seg_size = self.page_align(phdr.virtual_size + (phdr.file_offset - seg_start))

        log.debug(f"{phdr.physical_size:012x}")

        log.debug("Mapping: ")
        log.debug(f"    f: [ {seg_start:012x} -> {seg_end:012x} ]")
        log.debug(f"    m: [ {seg_addr:012x} -> {seg_addr + seg_size:012x} ]")

        # Extract segment data, and zero-fill out to seg_size
        seg_data = self.image[seg_start:seg_end]
        if len(seg_data) < seg_size:
            seg_data += b"\x00" * (seg_size - len(seg_data))
        elif len(seg_data) != seg_size:
            # Virtual size should always be greater or equal to file size.
            # If not, something's wrong.
            raise ConfigurationError(
                f"Expected segment of size {seg_size}, but got {len(seg_data)}"
            )

        if (phdr.flags & PF_X) != 0:
            # If this is an executable segment, treat it as code
            code = Code(
                image=seg_data,
                format="blob",
                arch=self.arch,
                mode=self.mode,
                base=seg_addr,
                entry=self.entry,
                exits=self.exits,
            )
            self.code_segments.append(code)
        else:
            # Otherwise, treat it as Memory
            data = Memory(seg_addr, seg_size)
            data.set(seg_data)
            self.data_segments.append(data)

    def apply(self, emulator: Emulator, override: bool = True):
        for code in self.code_segments:
            code.apply(emulator)
        for data in self.data_segments:
            data.apply(emulator)<|MERGE_RESOLUTION|>--- conflicted
+++ resolved
@@ -50,9 +50,6 @@
         bounds: typing.Optional[typing.Iterable[range]] = None,
     ):
         super().__init__(
-<<<<<<< HEAD
-            image, base=0, type=type, arch=arch, mode=mode, entry=None, bounds=bounds
-=======
             image,
             base=0,
             format=format,
@@ -60,7 +57,6 @@
             mode=mode,
             entry=None,
             bounds=bounds,
->>>>>>> 9ef25043
         )
         self.user_base: typing.Optional[int] = base
         self.file_base: int = 0
