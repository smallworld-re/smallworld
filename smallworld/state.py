import abc
import ctypes
import logging
import textwrap
import typing

from . import emulators, initializers

logger = logging.getLogger(__name__)


class Value(metaclass=abc.ABCMeta):
    """A state value storage base class.

    Defines the interface for a single system state value.
    """

    mapped = False

    @abc.abstractmethod
    def get(self):
        """Get the internaly stored value.

        Returns:
            Some internal value type.
        """

        return

    @abc.abstractmethod
    def set(self, value) -> None:
        """Set the internally stored value.

        Arguments:
            value: Some internal value type.
        """

        pass

    @abc.abstractmethod
    def initialize(
        self, initializer: initializers.Initializer, override: bool = False
    ) -> None:
        """Set the internally stored value using an initialization strategy.

        Arguments:
            initializer: Initialization strategy instance.
            override: If `True` override existing values, otherwise keep
                them. Default: `False`.
        """

        pass

    @abc.abstractmethod
    def load(self, emulator: emulators.Emulator, override: bool = True) -> None:
        """Load the state value.

        Arguments:
            emulator: Emulator from which to load state.
            override: If `True` override existing values, otherwise keep
                them. Default: `True`.
        """

        pass

    @abc.abstractmethod
    def apply(self, emulator: emulators.Emulator) -> None:
        """Apply state value to an emulator.

        Arguments:
            emulator: Emulator to which state should be applied.
        """

        pass

    @abc.abstractmethod
    def __repr__(self) -> str:
        """Instance stringifier.

        Implementation required.
        """

        return ""


class Code(Value):
    """An executable image and metadata storage class.

    Arguments:
        image: The actual bytes of the executable.
        type: Executable format ("blob", "PE", "ELF", etc.)
        arch: Architecture ("x86", "arm", etc.)
        mode: Architecture mode ("32", "64", etc.)
        base: Base address.
        entry: Execution entry address.
        exits: Exit addresses - used to determine when execution has
            terminated.
    """

    def __init__(
        self,
        image: bytes,
        type: typing.Optional[str] = None,
        arch: typing.Optional[str] = None,
        mode: typing.Optional[str] = None,
        base: typing.Optional[int] = None,
        entry: typing.Optional[int] = None,
        exits: typing.Optional[typing.Iterable[int]] = None,
    ):
        self.image = image
        self.type = type
        self.arch = arch
        self.mode = mode
        self.base = base
        self.entry = entry
        self.exits = exits or []

    @classmethod
    def from_filepath(cls, path: str, *args, **kwargs):
        with open(path, "rb") as f:
            image = f.read()

        return cls(image, *args, **kwargs)

    def get(self):
        raise NotImplementedError()

    def set(self, value) -> None:
        raise NotImplementedError()

    def initialize(
        self, initializer: initializers.Initializer, override: bool = False
    ) -> None:
        logger.debug(f"skipping initialization for {self} (code)")

    def load(self, emulator: emulators.Emulator, override: bool = True) -> None:
        logger.debug(f"{self} loading not supported - load skipped")

    def apply(self, emulator: emulators.Emulator) -> None:
        emulator.load(self)

    def __repr__(self) -> str:
        return f"{self.__class__.__name__}(type={self.type}, arch={self.arch}, mode={self.mode}, base={self.base}, entry={self.entry}, exits={self.exits})"


class Register(Value):
    """A register value.

    Arguments:
        name: The canonical name of the register.
        width: The size (in bytes) of the register.
    """

    def __init__(self, name: str, width: int = 4):
        self.name = name
        self.width = width
        self.value: typing.Optional[int] = None

    def get(self) -> typing.Optional[int]:
        return self.value

    def set(self, value: int) -> None:
        if value.bit_length() > self.width * 8:
            raise ValueError(f"{value} is too large for {self}")
        logger.debug(f"initializing value {self}")
        self.value = value

    def initialize(
        self, initializer: initializers.Initializer, override: bool = False
    ) -> None:
        if self.get() is not None and not override:
            logger.debug(f"skipping initialization for {self} (already initialized)")
            return

        if self.width == 1:
            self.set(initializer.char())
        elif self.width == 2:
            self.set(initializer.short())
        elif self.width == 4:
            self.set(initializer.word())
        elif self.width == 8:
            self.set(initializer.dword())
        else:
            raise ValueError("unsupported register width for initialization")

    def load(self, emulator: emulators.Emulator, override: bool = True) -> None:
        if self.value is not None and not override:
            logger.debug(f"skipping load for {self} (already loaded)")
            return

        self.value = emulator.read_register(self.name)

    def apply(self, emulator: emulators.Emulator) -> None:
        emulator.write_register(self.name, self.value)

    def __repr__(self) -> str:
        if self.get() is not None:
            rep = f"{self.name}=0x{self.get():x}"
        else:
            rep = f"{self.name}"

        return f"Register({rep})"


class RegisterAlias(Register):
    """An alias to a partial register.

    Arguments:
        name: The canonical name of the register.
        reference: A register which this alias references.
        width: The size (in bytes) of the register.
        offset: The offset from the start of the register that this alias
            references.
    """

    def __init__(self, name: str, reference: Register, width: int = 4, offset: int = 0):
        self.name = name
        self.reference = reference
        self.width = width
        self.offset = offset

    @property
    def mask(self) -> int:
        """Generate a mask for this partial register."""

        mask = (1 << self.width * 8) - 1
        mask <<= self.offset * 8

        return mask

    def get(self) -> typing.Optional[int]:
        reference = self.reference.get()

        if reference is None:
            return None

        value = reference & self.mask
        value >>= self.offset * 8

        return value

    def set(self, value: int) -> None:
        if value.bit_length() > self.width * 8:
            raise ValueError(f"{value} is too large for {self}")

        reference = self.reference.get() or 0

        result = (reference & ~self.mask) + value

        self.reference.set(result)

    def initialize(
        self, initializer: initializers.Initializer, override: bool = False
    ) -> None:
        logger.debug(f"skipping initialization for {self} (alias)")

    def load(self, emulator: emulators.Emulator, override: bool = True) -> None:
        """Register references store no value, so this does nothing."""

        logger.debug(f"{self} is a register reference - load skipped")

    def apply(self, emulator: emulators.Emulator) -> None:
        """Register references store no value, so this does nothing."""

        logger.debug(f"{self} is a register reference - apply skipped")


class Memory(Value):
    """A memory region base class.

    Arguments:
        address: The address of this memory region.
        size: The size (in bytes) of this memory region.
    """

    def __init__(self, address: int, size: int, byteorder="little"):
        self.address = address
        self.size = size
        self.byteorder = byteorder

    def initialize(
        self, initializer: initializers.Initializer, override: bool = False
    ) -> None:
        if self.get() is not None and not override:
            logger.debug(f"skipping initialization for {self} (already initialized)")
            return

        self.set(initializer.generate(self.size))

    def load(self, emulator: emulators.Emulator, override: bool = True) -> None:
        if self.get() is not None and not override:
            logger.debug(f"skipping load for {self} (already loaded)")
            return

        value_bytes = emulator.read_memory(self.address, self.size)
        if value_bytes:
            self.set(value_bytes)
        else:
            raise ValueError(f"unable to load out {self.address} of {self.size}")

    def apply(self, emulator: emulators.Emulator) -> None:
        emulator.write_memory(self.address, self.get())

    def get(self) -> typing.Optional[bytes]:
        if len(self.memory):
            value = self.to_bytes(self.memory[0])

        return value

    def set(self, value: bytes) -> None:
        if len(value) > self.size:
            raise ValueError("buffer too large for this memory region")

        # Best effort value retrieval - see comment in `Stack.set()`.

        self.memory = [value]

    def __repr__(self) -> str:
        val = self.get()
        if val is not None:
            value = val.decode("utf-8", errors="replace")
            value = textwrap.shorten(value, width=32)

            rep = f'{self.address:x}="{value}"[{self.size}]'
        else:
            rep = f"{self.address:x}->{self.address + self.size:x}[{self.size}]"

        return f"Memory({rep})"

    def to_bytes(self, value, size: typing.Optional[int] = None):
        """Convert a given value to bytes.

        Arguments:
            value: Object to be converted.
            size: Size.
        """

        if type(value) in (bytes, bytearray):
            return value
        elif type(value) is int:
            if size is None:
                raise ValueError("need a size to convert int to bytes")
            return value.to_bytes(size, byteorder=self.byteorder)
        elif isinstance(value, ctypes.Structure):  # type(value) is ctypes.Structure:
            return bytes(value)
        else:
            raise NotImplementedError(f"unsupported type: {type(value)}")


class Stack(Memory):
    def __init__(self, *args, **kwargs):
        super().__init__(*args, **kwargs)

        self.stack_memory = []
        self.used = 0

    def get(self) -> typing.Optional[bytes]:
        value = bytearray()

        for v, s in self.stack_memory:
            value += self.to_bytes(v, s)

        return value

    def set(self, value: bytes) -> None:
        if len(value) > self.size:
            raise ValueError("buffer too large for this memory region")

        # Best effort value retrieval.
        #
        # We don't know what all has changed since this was initially set, so
        # there's no way to split the value read out of an Emulator into
        # individual stack values. The best we can do is treat the entire
        # region as a single allocation.

<<<<<<< HEAD
        self.stack_memory = [value]
=======
        self.memory = [(value, len(value))]
>>>>>>> 0e95521a
        self.used = len(value)

    def push(self, value, size=None):
        allocation = len(self.to_bytes(value, size))

        if self.used + allocation > self.size:
            raise ValueError(f"{value} (size: {allocation}) is too large for {self}")

        self.stack_memory.append((value, size))
        self.used += allocation


class Heap(Memory):
    @abc.abstractmethod
    def malloc(self, value, size: typing.Optional[int] = None) -> int:
        """Place a value on the heap.

        Arguments:
            value: Object to be allocated.
            size: Size.

        Returns:
            The address of the value allocated.
        """

        return 0

    @abc.abstractmethod
    def free(self, address: int) -> None:
        """Free a value from the heap.

        Arguments:
            address: The address of the object to free.
        """

        pass


class BumpAllocator(Heap):
    """A simple stack-like heap implementation."""

    def __init__(self, *args, **kwargs):
        super().__init__(*args, **kwargs)

        self.stack_memory = []
        self.used = 0

    def get(self) -> typing.Optional[bytes]:
        value = bytearray()

        for v, s in self.stack_memory:
            value += self.to_bytes(v, s)

        return value

    def load(self, emulator: emulators.Emulator, override: bool = True) -> None:
        raise NotImplementedError()

    def set(self, value: bytes) -> None:
        if len(value) > self.size:
            raise ValueError("buffer too large for this memory region")

        # Best effort value retrieval - see comment in `Stack.set()`.

<<<<<<< HEAD
        self.stack_memory = [value]
=======
        self.memory = [(value, len(value))]
>>>>>>> 0e95521a
        self.used = len(value)

    def malloc(self, value, size: typing.Optional[int] = None) -> int:
        allocation = len(self.to_bytes(value, size))

        if self.used + allocation > self.size:
            raise ValueError(f"{value} (size: {allocation}) is too large for {self}")

        address = self.address + self.used
        self.stack_memory.append((value, size))
        self.used += allocation

        return address

    def free(self, address: int) -> None:
        raise NotImplementedError()


class State(Value):
    """A collection of state values, loaded and applied as a group."""

    def map(self, value: Value, name: typing.Optional[str] = None) -> None:
        """Map a given Value into this state object.

        Arguments:
            value: Value to map.
            name: Attribute name - defaults to the class name.
        """

        if name is None:
            name = value.__class__.__name__.lower()

        setattr(self, name, value)

        value.mapped = True

    @property
    def values(self) -> typing.Dict[str, Value]:
        """dict[str, Value]: the list of states.

        Gather the list of included state values as any class members that are
        subclasses of Value.

        This is similar to python 3.11's `inspect.getmembers_static`.
        """

        members, mapped = {}, {}
        for member in dir(self):
            if member == "values":
                continue

            value = getattr(self, member)
            if isinstance(value, Value):
                if value.mapped:
                    mapped[member] = value
                else:
                    members[member] = value

        return {**members, **mapped}

    def get(self) -> typing.Dict[str, typing.Any]:
        """Get the internaly stored values.

        Returns:
            A dict mapping state value names to internal values.
        """

        return {k: v.get() for k, v in self.values.items()}

    def set(self, value: typing.Dict[str, typing.Any]) -> None:
        """Set the internally stored values.

        Arguments:
            value: A dict mapping state value names to internal values.
        """

        for name, state in self.values.items():
            if name in value:
                state.set(value[name])
                value.pop(name)

        if value:
            raise ValueError(f"unknown state values: {list(value.keys())}")

    def initialize(
        self, initializer: initializers.Initializer, override: bool = False
    ) -> None:
        logger.info(f"initializing {self} with {initializer}")

        for name, state in self.values.items():
            state.initialize(initializer, override=override)

    def load(self, emulator: emulators.Emulator, override: bool = True) -> None:
        for name, state in self.values.items():
            state.load(emulator, override=override)
            logger.debug(f"loaded {name}:{state} from {emulator}")

    def apply(self, emulator: emulators.Emulator) -> None:
        for name, state in self.values.items():
            logger.debug(f"applying {name}:{state} to {emulator}")
            state.apply(emulator)

    def stringify(self, truncate: bool = True) -> str:
        """Stringify this instance.

        Arguments:
            truncate: Truncate string value to limit length if `True`.
        """

        joined = ", ".join([str(v) for v in self.values.values()])

        if truncate:
            joined = textwrap.shorten(joined, width=64)

        return f"{self.__class__.__name__}({joined})"

    def __repr__(self) -> str:
        return self.stringify()


class CPU(State):
    """Some additional required properties of CPUs."""

    @property
    @abc.abstractmethod
    def arch(self) -> str:
        """Processor architecture (e.g., x86)."""

        return ""

    @property
    @abc.abstractmethod
    def mode(self) -> str:
        """Processor mode (e.g., 64)."""

        return ""


__all__ = [
    "Value",
    "Code",
    "Register",
    "RegisterAlias",
    "Memory",
    "Stack",
    "Heap",
    "BumpAllocator",
]<|MERGE_RESOLUTION|>--- conflicted
+++ resolved
@@ -373,11 +373,8 @@
         # individual stack values. The best we can do is treat the entire
         # region as a single allocation.
 
-<<<<<<< HEAD
-        self.stack_memory = [value]
-=======
-        self.memory = [(value, len(value))]
->>>>>>> 0e95521a
+
+        self.stack_memory = [(value, len(value))]
         self.used = len(value)
 
     def push(self, value, size=None):
@@ -442,11 +439,8 @@
 
         # Best effort value retrieval - see comment in `Stack.set()`.
 
-<<<<<<< HEAD
-        self.stack_memory = [value]
-=======
-        self.memory = [(value, len(value))]
->>>>>>> 0e95521a
+
+        self.stack_memory = [(value, len(value))]
         self.used = len(value)
 
     def malloc(self, value, size: typing.Optional[int] = None) -> int:
