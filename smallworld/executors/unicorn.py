import logging
import math
import typing
<<<<<<< HEAD
import logging

from .. import executor
from .. import executable
from .. import exceptions
=======
>>>>>>> 7a7650e4

import capstone
import unicorn

from .. import exceptions, executor

logger = logging.getLogger(__name__)


class UnicornExecutor(executor.Executor):
    """An executor for the Unicorn emulation engine.

    Arguments:
        arch (int): Unicorn architecture constant.
        mode (int): Unicorn mode constant.
    """

    I386_REGISTERS = {
        "eax": unicorn.x86_const.UC_X86_REG_EAX,
        "ebx": unicorn.x86_const.UC_X86_REG_EBX,
        "ecx": unicorn.x86_const.UC_X86_REG_ECX,
        "edx": unicorn.x86_const.UC_X86_REG_EDX,
        "esi": unicorn.x86_const.UC_X86_REG_ESI,
        "edi": unicorn.x86_const.UC_X86_REG_EDI,
        "ebp": unicorn.x86_const.UC_X86_REG_EBP,
        "esp": unicorn.x86_const.UC_X86_REG_ESP,
        "eip": unicorn.x86_const.UC_X86_REG_EIP,
        "cs": unicorn.x86_const.UC_X86_REG_CS,
        "ds": unicorn.x86_const.UC_X86_REG_DS,
        "es": unicorn.x86_const.UC_X86_REG_ES,
        "fs": unicorn.x86_const.UC_X86_REG_FS,
        "gs": unicorn.x86_const.UC_X86_REG_GS,
        "eflags": unicorn.x86_const.UC_X86_REG_EFLAGS,
        "cr0": unicorn.x86_const.UC_X86_REG_CR0,
        "cr1": unicorn.x86_const.UC_X86_REG_CR1,
        "cr2": unicorn.x86_const.UC_X86_REG_CR2,
        "cr3": unicorn.x86_const.UC_X86_REG_CR3,
        "cr4": unicorn.x86_const.UC_X86_REG_CR4,
    }

    AMD64_REGISTERS = {
        "rax": unicorn.x86_const.UC_X86_REG_RAX,
        "rbx": unicorn.x86_const.UC_X86_REG_RBX,
        "rcx": unicorn.x86_const.UC_X86_REG_RCX,
        "rdx": unicorn.x86_const.UC_X86_REG_RDX,
        "r8": unicorn.x86_const.UC_X86_REG_R8,
        "r9": unicorn.x86_const.UC_X86_REG_R9,
        "r10": unicorn.x86_const.UC_X86_REG_R10,
        "r11": unicorn.x86_const.UC_X86_REG_R11,
        "r12": unicorn.x86_const.UC_X86_REG_R12,
        "r13": unicorn.x86_const.UC_X86_REG_R13,
        "r14": unicorn.x86_const.UC_X86_REG_R14,
        "r15": unicorn.x86_const.UC_X86_REG_R15,
        "rsi": unicorn.x86_const.UC_X86_REG_RSI,
        "rdi": unicorn.x86_const.UC_X86_REG_RDI,
        "rbp": unicorn.x86_const.UC_X86_REG_RBP,
        "rsp": unicorn.x86_const.UC_X86_REG_RSP,
        "rip": unicorn.x86_const.UC_X86_REG_RIP,
        "rflags": unicorn.x86_const.UC_X86_REG_RFLAGS,
    }

    REGISTERS = {
        unicorn.UC_ARCH_X86: {
            unicorn.UC_MODE_32: I386_REGISTERS,
            unicorn.UC_MODE_64: {**I386_REGISTERS, **AMD64_REGISTERS},
        }
    }
    """Canonical register name to Unicorn constant mapping.

    This also contains information about supported architectures and modes.
    """

    CAPSTONE_ARCH_MAP = {unicorn.UC_ARCH_X86: capstone.CS_ARCH_X86}
    """Mapping from unicorn to capstone architecture constants.

    For some reason these are not the same. Added as we add support for
    different systems.
    """

    CAPSTONE_MODE_MAP = {
        unicorn.UC_MODE_32: capstone.CS_MODE_32,
        unicorn.UC_MODE_64: capstone.CS_MODE_64,
    }
    """Mapping from unicorn to capstone mode constants.

    For some reason these are not the same. Added as we add support for
    different systems.
    """

    def __init__(self, arch: int, mode: int):
        super().__init__()

        if arch not in self.REGISTERS:
            raise ValueError("unsupported architecture")

        if mode not in self.REGISTERS[arch]:
            raise ValueError("unsupported mode for current architecture")

        self.arch = arch
        self.mode = mode
        self.memory: typing.Dict[typing.Tuple[int, int], int] = {}

        self.entrypoint: typing.Optional[int] = None
        self.exitpoint: typing.Optional[int] = None

        self.single_stepping = False

        self.engine = unicorn.Uc(self.arch, self.mode)
        self.disassembler = capstone.Cs(
            self.CAPSTONE_ARCH_MAP[self.arch], self.CAPSTONE_MODE_MAP[self.mode]
        )

    def register(self, name: str) -> int:
        """Translate register name into Unicorn const.

        Arguments:
            register (str): Canonical name of a register.

        Returns:
            The Unicorn constant corresponding to the given register name.
        """

        name = name.lower()

        # support some generic register references

        if name == "pc":
            if self.arch == unicorn.UC_ARCH_X86:
                if self.mode == unicorn.UC_MODE_32:
                    name = "eip"
                elif self.mode == unicorn.UC_MODE_64:
                    name = "rip"
                else:
                    raise NotImplementedError(
                        f"no idea how to get pc for x86 mode [{self.mode}]"
                    )
            else:
                raise NotImplementedError(
                    f"no idea how to get pc for arch [{self.arch}]"
                )

        try:
            return self.REGISTERS[self.arch][self.mode][name]
        except KeyError:
            raise ValueError(f"unknown or unsupported register '{name}'")

    def read_register(self, name: str) -> int:
        return self.engine.reg_read(self.register(name))

    def write_register(self, name: str, value: typing.Optional[int]) -> None:
        if value is None:
            raise ValueError(f"{self.__class__.__name__} requires concrete state")

        self.engine.reg_write(self.register(name), value)

        logger.debug(f"set register {name}={value}")

    def read_memory(self, address: int, size: int) -> typing.Optional[bytes]:
        try:
            return self.engine.mem_read(address, size)
        except unicorn.unicorn.UcError:
            logger.warn(f"attempted to read uninitialized memory at 0x{address:x}")
            return None

    PAGE_SIZE = 0x1000

    def write_memory(self, address: int, value: typing.Optional[bytes]) -> None:
        if value is None:
            raise ValueError(f"{self.__class__.__name__} requires concrete state")

        for key, mapping in self.memory.items():
            if address > key[0] and address < key[1]:
                # Overlaping writes are currently unsupported.
                #
                # It shouldn't be too difficult to support this, just check the
                # size of the mapping and allocate the difference if necessary.
                # For now though, we raise an error.

                raise ValueError(
                    "write overlaps with existing memory mapping (currently unsupported)"
                )

        pages = math.ceil(len(value) / self.PAGE_SIZE)
        allocation = pages * self.PAGE_SIZE

        self.engine.mem_map(address, allocation)

        self.memory[address, address + allocation] = True

        logger.debug(f"new memory map 0x{address:x}[{allocation}]")

        self.engine.mem_write(address, value)

        logger.debug(f"wrote {len(value)} bytes to 0x{address:x}")

    def load(self, executable: executable.Executable) -> None:
        if executable.base is None:
            raise ValueError(f"base address is required: {executable}")

        self.write_memory(executable.base, executable.image)

        if executable.entry is not None:
            self.entrypoint = executable.entry
            if (
                self.entrypoint < executable.base
                or self.entrypoint > executable.base + len(executable.image)
            ):
                raise ValueError(
                    "Entrypoint is not in executable: 0x{self.entrypoint:x} vs (0x{executable.base:x}, 0x{executable.base + len(executable.image):x})"
                )
        else:
            self.entrypoint = executable.base

        if executable.exits:
            self.exitpoint = list(executable.exits)[0]
        else:
            self.exitpoint = executable.base + len(executable.image)

        self.write_register("pc", self.entrypoint)

        logger.info(
            f"loaded executable (size: {len(executable.image)} B) at 0x{executable.base:x}"
        )

    def disassemble(self, code: bytes, count: typing.Optional[int] = None) -> str:
        """Disassemble the given bytes.

        Arguments:
            code (bytes): A collection of bytes to be disassembled.
            count (int): Optional - specifies the maximum number of
                instructions to disassemble.
        """

        # TODO: annotate that offsets are relative
        #
        # We don't know what the base address is at disassembly time - so we
        # just set it to 0. This means relative address arguments aren't
        # correctly calculated - we should annotate that relative arguments are
        # relative e.g., with a "+" or something.
        base = 0x0
        instructions = self.disassembler.disasm(code, base)

        disassembly = []
        for i, instruction in enumerate(instructions):
            if count is not None and i >= count:
                break

            disassembly.append(f"{instruction.mnemonic} {instruction.op_str}")

        return "\n".join(disassembly)

    def check(self) -> None:
        """Some checks to make sure ok to emulate."""

        if self.entrypoint is None:
            raise exceptions.ConfigurationError(
                "no entrypoint provided, emulation cannot start"
            )
        if self.exitpoint is None:
            raise exceptions.ConfigurationError(
                "no exitpoint provided, emulation cannot start"
            )

    def run(self) -> None:
        self.check()

        logger.info(
            f"starting emulation at 0x{self.entrypoint:x} until 0x{self.exitpoint:x}"
        )
        try:
            self.engine.emu_start(self.entrypoint, self.exitpoint)
        except unicorn.UcError as e:
            logger.warn(f"emulation stopped - reason: {e}")
            raise exceptions.EmulationError(e)

        logger.info("emulation complete")

    def step(self) -> bool:
        self.check()

        pc = self.read_register("pc")

        code = self.read_memory(pc, 15)  # longest possible instruction
        if code is None:
            assert False, "impossible state"
        instruction = self.disassemble(code, 1)

        logger.info(f"single step at 0x{pc:x}: {instruction}")

        self.engine.emu_start(pc, self.exitpoint, count=1)

        pc = self.read_register("pc")
        if self.entrypoint is None or self.exitpoint is None:
            assert False, "impossible state"
        if pc >= self.exitpoint or pc < self.entrypoint:
            # inform caller that we are done
            return True

        return False

    def __repr__(self) -> str:
        return f"Unicorn(mode={self.mode}, arch={self.arch})"<|MERGE_RESOLUTION|>--- conflicted
+++ resolved
@@ -1,19 +1,11 @@
 import logging
 import math
 import typing
-<<<<<<< HEAD
-import logging
-
-from .. import executor
-from .. import executable
-from .. import exceptions
-=======
->>>>>>> 7a7650e4
 
 import capstone
 import unicorn
 
-from .. import exceptions, executor
+from .. import exceptions, executable, executor
 
 logger = logging.getLogger(__name__)
 
