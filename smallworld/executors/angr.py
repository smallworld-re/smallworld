--- conflicted
+++ resolved
@@ -2,16 +2,11 @@
 import logging
 import typing
 
-<<<<<<< HEAD
-from .. import executor
-from .. import executable
-=======
 import angr
 import claripy
 import cle
 
-from ..executor import Executor
->>>>>>> 7a7650e4
+from .. import executable, executor
 
 log = logging.getLogger(__name__)
 
