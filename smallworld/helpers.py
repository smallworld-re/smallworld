import argparse
<<<<<<< HEAD
import copy
=======
>>>>>>> 9ef25043
import logging
import typing

logger = logging.getLogger(__name__)
<<<<<<< HEAD


from . import analyses, emulators, state

T = typing.TypeVar("T", bound=state.CPU)


def emulate(cpu: T) -> T:
    """Emulate execution of some code.

    Arguments:
        cpu: A state class from which emulation should begin.

    Returns:
        The final cpu of the system.
    """

    # only support Unicorn for now
    emu = emulators.UnicornEmulator(cpu.arch, cpu.mode)

    cpu.apply(emu)
=======
>>>>>>> 9ef25043


from . import analyses, emulators, state

T = typing.TypeVar("T", bound=state.CPU)


def analyze(cpu: T) -> None:
    """Run all available analyses on some code.

    All analyses are run with default parameters.

    Arguments:
        cpu: A state class from which emulation should begin.
    """

    filters = []
    for name in analyses.__all__:
        module: typing.Type = getattr(analyses, name)
        if issubclass(module, analyses.Filter) and module is not analyses.Filter:
            filters.append(module())
            filters[-1].activate()

    try:
        for name in analyses.__all__:
            module = getattr(analyses, name)
            if (
                issubclass(module, analyses.Analysis)
                and module is not analyses.Analysis
            ):
                module().run(cpu)
    finally:
        for filter in filters:
            filter.deactivate()


def fuzz(
    cpu: T,
    input_callback: typing.Callable,
    crash_callback: typing.Optional[typing.Callable] = None,
    always_validate: bool = False,
    iterations: int = 1,
) -> None:
    """Creates an AFL fuzzing harness.

    Arguments:
        cpu: A state class from which emulation should begin.
        input_callback: This is called for every input. It should map the input
            into the state. It should return true if the input is accepted and
            false if it should be skipped.
        crash_callback: This is called on crashes to validate that we do in
            fact care about this crash.
        always_validate: Call the crash_callback everytime instead of just on
            crashes.
        iterations: How many iterations to run before forking again.
    """

    try:
        import unicornafl
    except ImportError:
        raise RuntimeError(
            "missing `unicornafl` - afl++ must be installed manually from source"
        )

    arg_parser = argparse.ArgumentParser(description="AFL Harness")
    arg_parser.add_argument("input_file", type=str, help="File path AFL will mutate")
    args = arg_parser.parse_args()

    emu = emulators.UnicornEmulator(cpu.arch, cpu.mode, cpu.byteorder)
    cpu.apply(emu)

    exits = []
    for _, code in cpu.members(state.Code).items():
        exits.extend([b.stop for b in code.bounds])

    if len(exits) == 0:
        exits.append(code.base + len(code.image))

    unicornafl.uc_afl_fuzz(
        uc=emu.engine,
        input_file=args.input_file,
        place_input_callback=input_callback,
        exits=exits,
        validate_crash_callback=crash_callback,
        always_validate=always_validate,
        persistent_iters=iterations,
    )


def setup_default_libc(
    flat_api: typing.Any,
<<<<<<< HEAD
    libc_func_names: typing.List[str],
    cpustate: state.CPU,
    canonicalize: bool = True,
=======
    elf_file: str,
    libc_func_names: typing.List[str],
    cpustate: state.CPU,
>>>>>>> 9ef25043
) -> None:
    """Map some default libc models into the cpu state.

    Uses Ghdira to figure out entry points in PLT for libc fns and arranges for
    those in a user-provided list to be hooked using the default models in
    Smallworld.  Idea is you might not want all of them mapped and so you say
    just these for now.

    Arguments:
        flat_api: this is what gets returned by pyhidra.open_program(elf_file)
        libc_func_names: list of names of libc functions
        cpustate: cpu state into which to map models
    """

    program = flat_api.getCurrentProgram()
    listing = program.getListing()

    # find plt section
    plt = None
    for block in program.getMemory().getBlocks():
        if "plt" in block.getName():
            plt = block

    assert plt is not None

    # map all requested libc default models
    num_mapped = 0
    num_no_model = 0
    num_too_many_models = 0
    for func in listing.getFunctions(True):
        func_name = func.getName()
        entry = func.getEntryPoint()
<<<<<<< HEAD
        if not plt.contains(entry):
            continue
        else:
            if func_name in libc_func_names:  # type: ignore
                # func is in plt and it is a function for which we want to use a default model
                int_entry = int(entry.getOffset())
                ml = state.models.get_models_by_name(
                    func_name, state.models.AMD64SystemVImplementedModel
                )
                # returns list of models. for now we hope there's either 1 or 0...
                if len(ml) == 1:
                    model_class = ml[0]
                    ext_func_model = model_class(int_entry)
                    cpustate.map(ext_func_model, func_name)
                    logger.debug(
                        f"Added libc model {ext_func_model} for {func_name} entry {int_entry:x}"
                    )
                    num_mapped += 1
                elif len(ml) > 1:
                    logger.error(
                        f"XXX There are {len(ml)} models for plt fn {func_name}... ignoring bc I dont know which to use"
                    )
                    num_too_many_models += 1
                else:
                    logger.error(
                        f"XXX As there is no default model for {func_name}, adding with null model, entry {int_entry:x}"
                    )
                    cpustate.map(
                        state.models.AMD64SystemVNullModel(int_entry), func_name
                    )
                    num_no_model += 1

    logger.info(
        f"Libc model mappings: {num_mapped} default, {num_no_model} no model, {num_too_many_models} too many models"
    )


def setup_section(
    flat_api: typing.Any, section_name: str, cpustate: state.CPU, elf_file: str = "None"
) -> bytes:
    """Set up this section in cpustate, possibly using contents of elf file

    Uses ghidra to get start addr / size of sections for adding them to
    cpustate. If elf_file is specified, the data will come from the file (ghidra
    tells us where to find it) and get mapped into cpustate memory. Else that
    will be zeros.

    Arguments:
        flat_api: this is what gets returned by pyhidra.open_program(elf_file)
        section_name: '.data' or '.txt' or '.got' or ..
        cpustate: cpu state into which to map models
        elf_file: name of file flat_api came from (elf)

    Returns:
        If elf_file is specified then cpu state for that came from
        file which means we loaded the data out of the file at the
        correct offset.  This will be returned in that case. Else, the
        section data will be 0s.

    """
    # note, elf_file assumed to be same as one flat_api opened
    program = flat_api.getCurrentProgram()
    memory = program.getMemory()
    block = memory.getBlock(section_name)
    address = int(block.start.getOffset())
    size = int(block.size)
    section_bytes = None
    if elf_file == "None":
        # assume we are to just zero this
        section_bytes = b"\0" * size
    else:
        # this is file offset that block
        offs_in_elf = block.getSourceInfos()[0].getFileBytesOffset()
        # read actual section bytesout of elf
        with open(elf_file, "rb") as e:
            e.seek(offs_in_elf)
            section_bytes = e.read(size)
    section = state.Memory(address=address, size=size)
    section.value = section_bytes
    cpustate.map(section, section_name)
    return section_bytes
=======
        if plt.contains(entry) and func_name in libc_func_names:  # type: ignore
            # func is in plt and it is a function for which we want to use a default model
            int_entry = int(entry.getOffset())
            ml = state.models.get_models_by_name(
                func_name, state.models.AMD64SystemVImplementedModel
            )
            # returns list of models. for now we hope there's either 1 or 0...
            if len(ml) == 1:
                class_ = ml[0]
                # class_ = getattr(state.models, cls_name)
                cpustate.map(class_(int_entry))
                logger.debug(f"Added libc model for {func_name} entry {int_entry:x}")
                num_mapped += 1
            elif len(ml) > 1:
                logger.debug(
                    f"XXX There are {len(ml)} models for plt fn {func_name}... ignoring bc I dont know which to use"
                )
                num_too_many_models += 1
            else:
                logger.debug(
                    f"As there is no default model for {func_name}, adding with null model, entry {int_entry:x}"
                )
                cpustate.map(state.models.AMD64SystemVNullModel(int_entry))
                num_no_model += 1

    logger.info(
        f"Libc model mappings: {num_mapped} default, {num_no_model} no model, {num_too_many_models} too many models"
    )
>>>>>>> 9ef25043
<|MERGE_RESOLUTION|>--- conflicted
+++ resolved
@@ -1,36 +1,8 @@
 import argparse
-<<<<<<< HEAD
-import copy
-=======
->>>>>>> 9ef25043
 import logging
 import typing
 
 logger = logging.getLogger(__name__)
-<<<<<<< HEAD
-
-
-from . import analyses, emulators, state
-
-T = typing.TypeVar("T", bound=state.CPU)
-
-
-def emulate(cpu: T) -> T:
-    """Emulate execution of some code.
-
-    Arguments:
-        cpu: A state class from which emulation should begin.
-
-    Returns:
-        The final cpu of the system.
-    """
-
-    # only support Unicorn for now
-    emu = emulators.UnicornEmulator(cpu.arch, cpu.mode)
-
-    cpu.apply(emu)
-=======
->>>>>>> 9ef25043
 
 
 from . import analyses, emulators, state
@@ -122,15 +94,9 @@
 
 def setup_default_libc(
     flat_api: typing.Any,
-<<<<<<< HEAD
     libc_func_names: typing.List[str],
     cpustate: state.CPU,
     canonicalize: bool = True,
-=======
-    elf_file: str,
-    libc_func_names: typing.List[str],
-    cpustate: state.CPU,
->>>>>>> 9ef25043
 ) -> None:
     """Map some default libc models into the cpu state.
 
@@ -163,7 +129,6 @@
     for func in listing.getFunctions(True):
         func_name = func.getName()
         entry = func.getEntryPoint()
-<<<<<<< HEAD
         if not plt.contains(entry):
             continue
         else:
@@ -244,34 +209,4 @@
     section = state.Memory(address=address, size=size)
     section.value = section_bytes
     cpustate.map(section, section_name)
-    return section_bytes
-=======
-        if plt.contains(entry) and func_name in libc_func_names:  # type: ignore
-            # func is in plt and it is a function for which we want to use a default model
-            int_entry = int(entry.getOffset())
-            ml = state.models.get_models_by_name(
-                func_name, state.models.AMD64SystemVImplementedModel
-            )
-            # returns list of models. for now we hope there's either 1 or 0...
-            if len(ml) == 1:
-                class_ = ml[0]
-                # class_ = getattr(state.models, cls_name)
-                cpustate.map(class_(int_entry))
-                logger.debug(f"Added libc model for {func_name} entry {int_entry:x}")
-                num_mapped += 1
-            elif len(ml) > 1:
-                logger.debug(
-                    f"XXX There are {len(ml)} models for plt fn {func_name}... ignoring bc I dont know which to use"
-                )
-                num_too_many_models += 1
-            else:
-                logger.debug(
-                    f"As there is no default model for {func_name}, adding with null model, entry {int_entry:x}"
-                )
-                cpustate.map(state.models.AMD64SystemVNullModel(int_entry))
-                num_no_model += 1
-
-    logger.info(
-        f"Libc model mappings: {num_mapped} default, {num_no_model} no model, {num_too_many_models} too many models"
-    )
->>>>>>> 9ef25043
+    return section_bytes