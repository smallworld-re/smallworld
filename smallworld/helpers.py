--- conflicted
+++ resolved
@@ -54,16 +54,9 @@
                 and module is not analyses.Analysis
             ):
                 module().run(cpu)
-<<<<<<< HEAD
-    except:
-        for filter in filters:
-            filter.deactivate()
-        raise
-=======
     finally:
         for filter in filters:
             filter.deactivate()
->>>>>>> cf37b6d6
 
 
 def fuzz(
