--- conflicted
+++ resolved
@@ -227,7 +227,6 @@
     "ImpreciseModelError",
     "SymbolicValueError",
     "UnsatError",
-<<<<<<< HEAD
     "EmulationFailure",
     "EmulationExecFailure",
     "EmulationExecInvalidFailure",
@@ -245,9 +244,7 @@
     "EmulationFetchUnmappedFailure",
     "EmulationFetchProtectedFailure",
     "EmulationFetchUnalignedFailure",
-=======
     "UnsupportedModelError",
->>>>>>> 62704ea1
     "UnsupportedRegisterError",
     "AnalysisError",
 ]