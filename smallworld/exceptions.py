class ConfigurationError(Exception):
    """Raised when there is a problem with configuration."""

    pass


class EmulationError(Exception):
    """Raised when the underlying emulator fails.

    Emulators should wrap known exceptions in this so we can differentiate
    between expected and unexpected failures.

    Arguments:
        exception: The original exception thrown.
    """

    def __init__(self, exception: Exception):
        self.exception = exception

    def __repr__(self) -> str:
        return f"{self.__class__.__name__}({self.exception})"


class UnicornEmulationError(EmulationError):
<<<<<<< HEAD
    def __init__(self, exception: Exception, pc: int, problem: int, data: dict):
        self.exception = exception
        self.pc = pc
        self.problem = problem
        self.data = data

    def __repr__(self) -> str:
        return f"{self.__class__.__name__}({self.exception}, {self.pc}, {self.data})"
=======
    def __init__(self, exception: Exception, pc: int, data: dict):
        self.exception = exception
        self.pc = pc
        self.data = data

    def __repr__(self) -> str:
        return (
            f"{self.__class__.__name__}({self.exception}, {hex(self.pc)}, {self.data})"
        )
>>>>>>> 0544e5b0


class AnalysisError(Exception):
    """Some kind of error in analysis."""

    def __init__(self, msg: str):
        self.msg = msg

    def __repr__(self) -> str:
        return f"{self.__class__.__name__}({self.msg})"


class AnalysisSetupError(AnalysisError):
    """Raised when an analysis run gets into trouble during setup."""

    pass


class AnalysisRunError(AnalysisError):
    """Raised when something goes wrong during an analysis."""

    pass


class AnalysisSignal(Exception):
    """Raised to signal a non-fatal exception during an analysis."""

    pass


__all__ = [
    "ConfigurationError",
    "EmulationError",
    "UnicornEmulationError",
    "AnalysisError",
    "AnalysisSetupError",
    "AnalysisRunError",
    "AnalysisSignal",
]<|MERGE_RESOLUTION|>--- conflicted
+++ resolved
@@ -22,16 +22,6 @@
 
 
 class UnicornEmulationError(EmulationError):
-<<<<<<< HEAD
-    def __init__(self, exception: Exception, pc: int, problem: int, data: dict):
-        self.exception = exception
-        self.pc = pc
-        self.problem = problem
-        self.data = data
-
-    def __repr__(self) -> str:
-        return f"{self.__class__.__name__}({self.exception}, {self.pc}, {self.data})"
-=======
     def __init__(self, exception: Exception, pc: int, data: dict):
         self.exception = exception
         self.pc = pc
@@ -41,7 +31,6 @@
         return (
             f"{self.__class__.__name__}({self.exception}, {hex(self.pc)}, {self.data})"
         )
->>>>>>> 0544e5b0
 
 
 class AnalysisError(Exception):
