from importlib import metadata as __metadata

metadata = __metadata.metadata("smallworld")

__title__ = metadata["name"]
__description__ = metadata["Summary"]
__author__ = metadata["Author"]
__version__ = metadata["version"]

from . import analyses, cpus, emulators, exceptions, hinting, initializers, state
<<<<<<< HEAD
from .utils import analyze, emulate, fuzz, setup_hinting, setup_logging
=======
from .helpers import analyze, emulate
from .utils import setup_hinting, setup_logging
>>>>>>> a7e1c697

__all__ = [
    "analyses",
    "cpus",
    "emulators",
    "exceptions",
    "hinting",
    "initializers",
    "state",
    "analyze",
    "emulate",
    "setup_hinting",
    "setup_logging",
    "fuzz",
]<|MERGE_RESOLUTION|>--- conflicted
+++ resolved
@@ -8,12 +8,8 @@
 __version__ = metadata["version"]
 
 from . import analyses, cpus, emulators, exceptions, hinting, initializers, state
-<<<<<<< HEAD
-from .utils import analyze, emulate, fuzz, setup_hinting, setup_logging
-=======
-from .helpers import analyze, emulate
+from .helpers import analyze, emulate, fuzz
 from .utils import setup_hinting, setup_logging
->>>>>>> a7e1c697
 
 __all__ = [
     "analyses",
