--- conflicted
+++ resolved
@@ -7,13 +7,8 @@
 __author__ = metadata["Author"]
 __version__ = metadata["version"]
 
-<<<<<<< HEAD
-from . import analyses, cpus, elf, emulators, exceptions, hinting, initializers, state
+from . import analyses, cpus, emulators, exceptions, hinting, initializers, state
 from .helpers import analyze, emulate, fuzz
-=======
-from . import analyses, cpus, emulators, exceptions, hinting, initializers, state
-from .helpers import analyze, emulate
->>>>>>> bcd01496
 from .utils import setup_hinting, setup_logging
 
 __all__ = [
