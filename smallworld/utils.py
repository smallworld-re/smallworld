import argparse
import copy
import json
import logging
import sys
import typing

from . import hinting


class CharacterLevelFilter(logging.Filter):
    """Adds logging level as a single character for formatting."""

    CHARACTERS = {
        logging.DEBUG: "-",
        logging.INFO: "+",
        logging.WARNING: "!",
        logging.ERROR: "*",
        logging.CRITICAL: "#",
    }

    def filter(self, record):
        record.levelchar = self.CHARACTERS.get(record.levelno, " ")
        return True


class ColorLevelFilter(logging.Filter):
    """Adds logging level as a color for formatting."""

    WHITE_DIM = "\x1b[37;2m"
    WHITE = "\x1b[37m"
    YELLOW = "\x1b[33m"
    RED = "\x1b[31m"
    RED_BOLD = "\x1b[31;1m"
    END = "\x1b[0m"
    NULL = END

    COLORS = {
        logging.DEBUG: WHITE_DIM,
        logging.INFO: WHITE,
        logging.WARNING: YELLOW,
        logging.ERROR: RED,
        logging.CRITICAL: RED_BOLD,
    }

    def filter(self, record):
        record.levelcolor = self.COLORS.get(record.levelno, self.NULL)
        return True


class Serializable:
    """Base class for serialization support.

    Descendants should implement the methods below to allow automatic
    serialization/deserialization using the JSON encoder/decoder classes below.
    """

    def to_json(self) -> dict:
        raise NotImplementedError()

    @classmethod
    def from_json(cls, dict):
        raise NotImplementedError()


class SerializableJSONEncoder(json.JSONEncoder):
    def default(self, o):
        if isinstance(o, Serializable):
            d = o.to_json()
            d["class"] = f"{o.__class__.__module__}.{o.__class__.__name__}"

            return d
        return super().default(o)


class SerializableJSONDecoder(json.JSONDecoder):
    def __init__(self, *args, **kwargs):
        json.JSONDecoder.__init__(self, object_hook=self.object_hook, *args, **kwargs)

    def object_hook(self, dict):
        if "class" in dict:
            module, name = dict["class"].rsplit(".", 1)
            cls = getattr(sys.modules[module], name)
            del dict["class"]

            return cls.from_json(dict)
        return dict


class JSONFormatter(logging.Formatter):
    """A custom JSON formatter for json-serializable messages.

    Arguments:
        keys (dict): A dictionary mapping json keys to their logging format
            strings.
    """

    def __init__(self, *args, keys=None, **kwargs):
        super().__init__(*args, **kwargs)

        keys = keys or {}
        self.keys = {}
        for name, fmt in keys.items():
            self.keys[name] = logging.Formatter(fmt)

    def format(self, record):
        formatted = {}

        for key, formatter in self.keys.items():
            formatted[key] = formatter.format(record)

        formatted["content"] = record.msg

        # inefficient copy to aovid ctypes pickling issues
        hint, record.msg = record.msg, None
        modified = copy.deepcopy(record)
        record.msg = hint

        modified.msg = json.dumps(formatted, cls=SerializableJSONEncoder)

        return super().format(modified)


def setup_logging(
    level: int = logging.INFO,
    verbose: bool = False,
    colors: bool = True,
    clear_handlers: bool = True,
) -> None:
    """Setup log handling.

    Note: this should only be called once.

    Arguments:
        level: Logging level (from `logging` module).
        verbose: Enable verbose logging mode.
        colors: Enable logging colors (if supported).
    """

    if verbose:
        format = "[%(asctime)s %(levelname)-7s|%(name)s]: %(message)s"
    else:
        format = "[%(levelchar)s] %(message)s"

    if colors and sys.stderr.isatty():
        format = f"%(levelcolor)s{format}{ColorLevelFilter.END}"

    root = logging.getLogger()
    root.setLevel(level)

    if clear_handlers:
        # Clear existing handlers.
        # Some libraries (angr) install their own handlers.
        # This results in multiple copies of each message.
        handlers = list(root.handlers)
        for old_handler in handlers:
            root.removeHandler(old_handler)

    formatter = logging.Formatter(format)

    handler = logging.StreamHandler()
    handler.setLevel(level)
    handler.addFilter(CharacterLevelFilter())
    handler.addFilter(ColorLevelFilter())

    handler.setFormatter(formatter)

    root.addHandler(handler)


def setup_hinting(
    level: int = logging.INFO,
    verbose: bool = False,
    colors: bool = True,
    stream: bool = True,
    file: typing.Optional[str] = None,
) -> None:
    """Setup hint handling.

    Note: this should only be called once.

    Arguments:
        level: Hinting level (from `hinting` module).
        verbose: Enable verbose hinting mode.
        colors: Enable hinting colors (if supported).
        stream: Enable stream logging.
        file: If provided, enable file logging to the path provided.
    """

    if verbose:
        keys = {
            "time": "%(asctime)s",
            "level": "%(levelname)s",
            "source": "%(name)s",
        }
    else:
        keys = {}

    root = hinting.getHinter()
    root.setLevel(level)

    if stream:
        format = "[%(levelchar)s] %(message)s"

        if colors and sys.stderr.isatty():
            format = f"%(levelcolor)s{format}{ColorLevelFilter.END}"

        formatter = JSONFormatter(format, keys=keys)

        handler: logging.Handler = logging.StreamHandler()
        handler.setLevel(level)
        handler.addFilter(CharacterLevelFilter())
        handler.addFilter(ColorLevelFilter())
        handler.setFormatter(formatter)

        root.addHandler(handler)

    if file:
        formatter = JSONFormatter("%(message)s", keys=keys)

        handler = logging.FileHandler(file)
        handler.setLevel(level)
        handler.setFormatter(formatter)

<<<<<<< HEAD
        root.addHandler(handler)


T = typing.TypeVar("T", bound=state.CPU)


def emulate(state: T) -> T:
    """Emulate execution of some code.

    Arguments:
        state: A state class from which emulation should begin.

    Returns:
        The final state of the system.
    """

    # only support Unicorn for now
    emu = emulators.UnicornEmulator(state.arch, state.mode)

    state.apply(emu)

    emu.run()

    state = copy.deepcopy(state)
    state.load(emu)

    return state


def analyze(state: T) -> None:
    """Run all available analyses on some code.

    All analyses are run with default parameters.

    Arguments:
        state: A state class from which emulation should begin.
    """

    for name in analyses.__all__:
        module: typing.Type = getattr(analyses, name)
        if issubclass(module, analyses.Filter) and module is not analyses.Filter:
            module().activate()

    for name in analyses.__all__:
        module = getattr(analyses, name)
        if issubclass(module, analyses.Analysis) and module is not analyses.Analysis:
            module().run(state)


def fuzz(
    state: T,
    input_callback: typing.Callable,
    fuzzing_callback: typing.Optional[typing.Callable] = None,
    crash_callback: typing.Optional[typing.Callable] = None,
    always_validate: bool = False,
    persistent_iters: int = 1,
) -> None:
    """Creates an AFL fuzzing harness

    Arguments:
        input_callback: This is called for every input. It should map the input into the state. It should return true if the input is accepted and false if it should be skipped.
        fuzzing_callback: This is for "more complex fuzzing logic", no idea what that means.
        crash_callback: This is called on crashes to validate that we do in fact care about this crash.
        always_validate: Call the crash_callback everytime instead of just on crashes.
        persistent_iters: How many iterations to run before forking again.
    """
    from unicornafl import uc_afl_fuzz, uc_afl_fuzz_custom

    arg_parser = argparse.ArgumentParser(description="AFL Harness")
    arg_parser.add_argument("input_file", type=str, help="File path AFL will mutate")
    args = arg_parser.parse_args()

    emu = emulators.UnicornEmulator(state.arch, state.mode)
    state.apply(emu)

    if fuzzing_callback:
        uc_afl_fuzz_custom(
            uc=emu.engine,
            input_file=args.input_file,
            place_input_callback=input_callback,
            fuzzing_callback=fuzzing_callback,
            validate_crash_callback=crash_callback,
            always_validate=always_validate,
            persistent_iters=persistent_iters,
        )
    else:
        code = state.values["code"]
        exits = code.exits
        if len(exits) == 0:
            exits.append(code.base + len(code.image))
        uc_afl_fuzz(
            uc=emu.engine,
            input_file=args.input_file,
            place_input_callback=input_callback,
            exits=exits,
            validate_crash_callback=crash_callback,
            always_validate=always_validate,
            persistent_iters=persistent_iters,
        )
=======
        root.addHandler(handler)
>>>>>>> a7e1c697
<|MERGE_RESOLUTION|>--- conflicted
+++ resolved
@@ -1,4 +1,3 @@
-import argparse
 import copy
 import json
 import logging
@@ -222,106 +221,4 @@
         handler.setLevel(level)
         handler.setFormatter(formatter)
 
-<<<<<<< HEAD
-        root.addHandler(handler)
-
-
-T = typing.TypeVar("T", bound=state.CPU)
-
-
-def emulate(state: T) -> T:
-    """Emulate execution of some code.
-
-    Arguments:
-        state: A state class from which emulation should begin.
-
-    Returns:
-        The final state of the system.
-    """
-
-    # only support Unicorn for now
-    emu = emulators.UnicornEmulator(state.arch, state.mode)
-
-    state.apply(emu)
-
-    emu.run()
-
-    state = copy.deepcopy(state)
-    state.load(emu)
-
-    return state
-
-
-def analyze(state: T) -> None:
-    """Run all available analyses on some code.
-
-    All analyses are run with default parameters.
-
-    Arguments:
-        state: A state class from which emulation should begin.
-    """
-
-    for name in analyses.__all__:
-        module: typing.Type = getattr(analyses, name)
-        if issubclass(module, analyses.Filter) and module is not analyses.Filter:
-            module().activate()
-
-    for name in analyses.__all__:
-        module = getattr(analyses, name)
-        if issubclass(module, analyses.Analysis) and module is not analyses.Analysis:
-            module().run(state)
-
-
-def fuzz(
-    state: T,
-    input_callback: typing.Callable,
-    fuzzing_callback: typing.Optional[typing.Callable] = None,
-    crash_callback: typing.Optional[typing.Callable] = None,
-    always_validate: bool = False,
-    persistent_iters: int = 1,
-) -> None:
-    """Creates an AFL fuzzing harness
-
-    Arguments:
-        input_callback: This is called for every input. It should map the input into the state. It should return true if the input is accepted and false if it should be skipped.
-        fuzzing_callback: This is for "more complex fuzzing logic", no idea what that means.
-        crash_callback: This is called on crashes to validate that we do in fact care about this crash.
-        always_validate: Call the crash_callback everytime instead of just on crashes.
-        persistent_iters: How many iterations to run before forking again.
-    """
-    from unicornafl import uc_afl_fuzz, uc_afl_fuzz_custom
-
-    arg_parser = argparse.ArgumentParser(description="AFL Harness")
-    arg_parser.add_argument("input_file", type=str, help="File path AFL will mutate")
-    args = arg_parser.parse_args()
-
-    emu = emulators.UnicornEmulator(state.arch, state.mode)
-    state.apply(emu)
-
-    if fuzzing_callback:
-        uc_afl_fuzz_custom(
-            uc=emu.engine,
-            input_file=args.input_file,
-            place_input_callback=input_callback,
-            fuzzing_callback=fuzzing_callback,
-            validate_crash_callback=crash_callback,
-            always_validate=always_validate,
-            persistent_iters=persistent_iters,
-        )
-    else:
-        code = state.values["code"]
-        exits = code.exits
-        if len(exits) == 0:
-            exits.append(code.base + len(code.image))
-        uc_afl_fuzz(
-            uc=emu.engine,
-            input_file=args.input_file,
-            place_input_callback=input_callback,
-            exits=exits,
-            validate_crash_callback=crash_callback,
-            always_validate=always_validate,
-            persistent_iters=persistent_iters,
-        )
-=======
-        root.addHandler(handler)
->>>>>>> a7e1c697
+        root.addHandler(handler)