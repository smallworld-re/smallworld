--- conflicted
+++ resolved
@@ -8,18 +8,13 @@
 ## [Unreleased]
 
 ### Added
-<<<<<<< HEAD
-- `AngrEmulator` - Emulator based on angr symbolic execution.
-- `AngrNWBTAnalysis` - unused value analysis using angr.
-- `Filter` - analyses that simply listen to the hint stream.
-=======
 - `AngrEmulator` based on angr symbolic execution.
 - `AngrNWBTAnalysis` unused value analysis using angr.
+- `Filter` - analyses that simply listen to the hint stream.
 
 ### Changed
 - `State.map()` automatically selects names for mapped objects when not
   provided.
->>>>>>> 1ead096e
 
 ## [0.0.1] - 2024-02-26
 
