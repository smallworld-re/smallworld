--- conflicted
+++ resolved
@@ -7,16 +7,13 @@
 
 ## [Unreleased]
 
-<<<<<<< HEAD
+### Added
+- `AngrEmulator` based on angr symbolic execution.
+- `AngrNWBTAnalysis` unused value analysis using angr.
+
 ### Changed
 - `State.map()` automatically selects names for mapped objects when not
   provided.
-=======
-### Added
-
-- `AngrEmulator`: Emulator based on angr symbolic execution
-- `AngrNWBTAnalysis`: Unused value analysis using angr
->>>>>>> c21f7c25
 
 ## [0.0.1] - 2024-02-26
 
