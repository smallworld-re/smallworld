--- conflicted
+++ resolved
@@ -45,13 +45,9 @@
   fixed exit points.
 - `State.map()` automatically selects names for mapped objects when not
   provided.
-<<<<<<< HEAD
 - `Colorizer` replaces `InputColorizer`, extending analysis dramatically
-
-=======
 - `State.models` to have lots more libc models.
 	
->>>>>>> 8c791c33
 ## [0.0.1] - 2024-02-26
 
 ### Added
