--- conflicted
+++ resolved
@@ -19,13 +19,10 @@
   methods for capturing concrete values.
 - `ControlFlowTracer` analysis that logs all jumps, calls, and returns.
 - `fuzz()` AFL Unicorn fuzzing harness utility.
-<<<<<<< HEAD
-- `Emulator.hook()` for dynamic hooking.
+- `CodeCoverage` analysis that maps program counter to hit count.
 - `state.models` a collection of python models for library code implemented as
   customizable hooks.
-=======
-- `CodeCoverage` analysis that maps program counter to hit count.
->>>>>>> 500ae642
+- `Emulator.hook()` for dynamic hooking.
 
 ### Changed
 - `State.map()` automatically selects names for mapped objects when not
