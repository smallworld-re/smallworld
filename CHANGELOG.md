--- conflicted
+++ resolved
@@ -17,14 +17,11 @@
 - `Filter` analyses that simply listen to the hint stream.
 - `Instruction` classes that provide information on instruction semantics, with
   methods for capturing concrete values.
-<<<<<<< HEAD
-- `Value.type` for storing optional type information.
-- `Value.label` for storing optional label information.
-=======
 - `ControlFlowTracer` analysis that logs all jumps, calls, and returns.
 - `fuzz()` AFL Unicorn fuzzing harness utility.
 - `CodeCoverage` analysis that maps program counter to hit count.
->>>>>>> 500ae642
+- `Value.type` for storing optional type information.
+- `Value.label` for storing optional label information.
 
 ### Changed
 - `State.map()` automatically selects names for mapped objects when not
