# Changelog

All notable changes to this project will be documented in this file.

The format is based on [Keep a Changelog](https://keepachangelog.com/en/1.1.0/),
and this project adheres to [Semantic Versioning](https://semver.org/spec/v2.0.0.html).

## [Unreleased]

### Fixed
- `Memory` state objects with large values are now stringified much faster.
- `InputColorizerAnalysis` can now handle 32-bit cpu.
	
### Added
- `Filter` analyses that simply listen to the hint stream.
- `Instruction` classes that provide information on instruction semantics, with
  methods for capturing concrete values.
- `Value.type` for storing optional type information.
- `Value.label` for storing optional label information.
- `Emulator.hook()` for dynamic hooking.
- `state.models` a collection of python models for library code implemented as
  customizable hooks.
<<<<<<< HEAD
- `Emulator.hook()` for dynamic hooking.
- `CodeReachable` analysis that shows what code is reachable by symbolic execution.
- `PointerFinder` analysis that finds pointers
=======
- `state.debug` a collection of debug utilities that can be mapped into state.
- `fuzz()` AFL Unicorn fuzzing harness utility.
- `AngrEmulator` based on angr symbolic execution.
- `ELFImage` state object that loads an ELF file.
- `AngrNWBTAnalysis` unused value analysis using angr.
- `ControlFlowTracer` analysis that logs all jumps, calls, and returns.
- `CodeCoverage` analysis that maps program counter to hit count.
- `CodeReachable` analysis that show what code is reachable by symbolic execution.
>>>>>>> 7e0dda8b

### Changed
- `Value.{get, set}()` changed to `@property` `value`.
- `UnicornEmulator` captures more detailed error information in single step
  mode.
- `UnicornEmulator.write_memory()` now supports overlapping writes and no
  longer requires addresses to be page aligned.
- `Code.exits` changed to `Code.bounds` - ranges of valid execution rather than
  fixed exit points.
- `State.map()` automatically selects names for mapped objects when not
  provided.

## [0.0.1] - 2024-02-26

### Added
- Initial public SmallWorld demo.

[unreleased]: https://github.com/smallworld-re/smallworld/compare/v0.0.1...HEAD
[0.0.1]: https://github.com/smallworld-re/smallworld/releases/tag/v0.0.1<|MERGE_RESOLUTION|>--- conflicted
+++ resolved
@@ -8,10 +8,12 @@
 ## [Unreleased]
 
 ### Fixed
+
 - `Memory` state objects with large values are now stringified much faster.
 - `InputColorizerAnalysis` can now handle 32-bit cpu.
-	
+
 ### Added
+
 - `Filter` analyses that simply listen to the hint stream.
 - `Instruction` classes that provide information on instruction semantics, with
   methods for capturing concrete values.
@@ -20,11 +22,9 @@
 - `Emulator.hook()` for dynamic hooking.
 - `state.models` a collection of python models for library code implemented as
   customizable hooks.
-<<<<<<< HEAD
 - `Emulator.hook()` for dynamic hooking.
 - `CodeReachable` analysis that shows what code is reachable by symbolic execution.
 - `PointerFinder` analysis that finds pointers
-=======
 - `state.debug` a collection of debug utilities that can be mapped into state.
 - `fuzz()` AFL Unicorn fuzzing harness utility.
 - `AngrEmulator` based on angr symbolic execution.
@@ -33,9 +33,9 @@
 - `ControlFlowTracer` analysis that logs all jumps, calls, and returns.
 - `CodeCoverage` analysis that maps program counter to hit count.
 - `CodeReachable` analysis that show what code is reachable by symbolic execution.
->>>>>>> 7e0dda8b
 
 ### Changed
+
 - `Value.{get, set}()` changed to `@property` `value`.
 - `UnicornEmulator` captures more detailed error information in single step
   mode.
@@ -49,6 +49,7 @@
 ## [0.0.1] - 2024-02-26
 
 ### Added
+
 - Initial public SmallWorld demo.
 
 [unreleased]: https://github.com/smallworld-re/smallworld/compare/v0.0.1...HEAD
