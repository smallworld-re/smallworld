--- conflicted
+++ resolved
@@ -18,11 +18,8 @@
 - `Instruction` classes that provide information on instruction semantics, with
   methods for capturing concrete values.
 - `ControlFlowTracer` analysis that logs all jumps, calls, and returns.
-<<<<<<< HEAD
+- `fuzz()` AFL Unicorn fuzzing harness utility.
 - `CodeCoverage` analysis that maps program counter to hit count.
-=======
-- `fuzz()` AFL Unicorn fuzzing harness utility.
->>>>>>> 8f15b5df
 
 ### Changed
 - `State.map()` automatically selects names for mapped objects when not
