# Changelog

All notable changes to this project will be documented in this file.

The format is based on [Keep a Changelog](https://keepachangelog.com/en/1.1.0/),
and this project adheres to [Semantic Versioning](https://semver.org/spec/v2.0.0.html).

## [Unreleased]

### Fixed
- `Memory` state objects with large values are now stringified much faster.

### Added
- `AngrEmulator` based on angr symbolic execution.
- `AngrNWBTAnalysis` unused value analysis using angr.
- `ELFImage` state object that loads an ELF file.
- `Filter` analyses that simply listen to the hint stream.
- `Instruction` classes that provide information on instruction semantics, with
  methods for capturing concrete values.
<<<<<<< HEAD
- Support for dynamic hooking/call modeling via `state.Hook` and
  `emulator.hook()`.
=======
- `ControlFlowTracer` analysis that logs all jumps, calls, and returns.
- `fuzz()` AFL Unicorn fuzzing harness utility.
>>>>>>> 8f15b5df

### Changed
- `State.map()` automatically selects names for mapped objects when not
  provided.
- `UnicornEmulator` captures more detailed error information in single step
  mode.
- `UnicornEmulator.write_memory()` now supports overlapping writes and no
  longer requires addresses to be page aligned.

## [0.0.1] - 2024-02-26

### Added
- Initial public SmallWorld demo.

[unreleased]: https://github.com/smallworld-re/smallworld/compare/v0.0.1...HEAD
[0.0.1]: https://github.com/smallworld-re/smallworld/releases/tag/v0.0.1<|MERGE_RESOLUTION|>--- conflicted
+++ resolved
@@ -17,13 +17,10 @@
 - `Filter` analyses that simply listen to the hint stream.
 - `Instruction` classes that provide information on instruction semantics, with
   methods for capturing concrete values.
-<<<<<<< HEAD
+- `ControlFlowTracer` analysis that logs all jumps, calls, and returns.
+- `fuzz()` AFL Unicorn fuzzing harness utility.
 - Support for dynamic hooking/call modeling via `state.Hook` and
   `emulator.hook()`.
-=======
-- `ControlFlowTracer` analysis that logs all jumps, calls, and returns.
-- `fuzz()` AFL Unicorn fuzzing harness utility.
->>>>>>> 8f15b5df
 
 ### Changed
 - `State.map()` automatically selects names for mapped objects when not
