--- conflicted
+++ resolved
@@ -186,16 +186,11 @@
             pandaWithLibs.${system}
             pkgs.ghidra
             pkgs.jdk
-<<<<<<< HEAD
             ];
           #   xtensa.${system}.gcc
           #   xtensa.${system}.binutils
           #   pkgs.nasm
           # ] ++ crossTargetCCs;
-=======
-            pkgs.nasm
-          ] ++ crossTargetCCs;
->>>>>>> 12e55b42
           GHIDRA_INSTALL_DIR = "${pkgs.ghidra}/lib/ghidra";
           smallworldBuilt = packages.${system}.default;
         in
