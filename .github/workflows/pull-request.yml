--- conflicted
+++ resolved
@@ -78,11 +78,7 @@
       - name: Login to registry
         if: steps.ac.outputs.changes_detected == 'false'
         run: |
-<<<<<<< HEAD
-          podman login docker-registry.docker-registry.svc.cluster.local:5000 -u "${{ secrets.REGISTRY_USER }}" -p "${{ secrets.REGISTRY_PASSWORD }}"
-=======
-          podman login $REGISTRY -u "$REGISTRY_USER" -p "$REGISTRY_PASSWORD"
->>>>>>> ccb5ad98
+          podman login $REGISTRY -u "$${{ secrets.REGISTRY_USER }}" -p "${{ secrets.REGISTRY_PASSWORD }}"
 
       - name: Build Container
         if: steps.ac.outputs.changes_detected == 'false'
@@ -115,12 +111,7 @@
 
       - name: Login to registry
         run: |
-<<<<<<< HEAD
-          podman login docker-registry.docker-registry.svc.cluster.local:5000 -u "${{ secrets.REGISTRY_USER }}" -p "${{ secrets.REGISTRY_PASSWORD }}"
-=======
-          podman login $REGISTRY -u "$REGISTRY_USER" -p "$REGISTRY_PASSWORD"
-
->>>>>>> ccb5ad98
+          podman login $REGISTRY -u "${{ secrets.REGISTRY_USER }}" -p "${{ secrets.REGISTRY_PASSWORD }}"
       - name: Load Container
         run: |
           podman pull $REGISTRY/smallworld/smallworld:${{ github.sha }}
@@ -172,11 +163,7 @@
 
       - name: Login to registry
         run: |
-<<<<<<< HEAD
-          podman login docker-registry.docker-registry.svc.cluster.local:5000 -u ${{ secrets.REGISTRY_USER }}" -p "${{ secrets.REGISTRY_USER }}"
-=======
-          podman login $REGISTRY -u "$REGISTRY_USER" -p "$REGISTRY_PASSWORD"
->>>>>>> ccb5ad98
+          podman login $REGISTRY -u "${{ secrets.REGISTRY_USER }}" -p "${{ secrets.REGISTRY_USER }}"
 
       - name: Load Container
         run: |
