name: Pull Request

on:
  pull_request:
    branches: [main]
    types: [opened, synchronize, reopen, edited]

jobs:
<<<<<<< HEAD
  FormatLintBuild:
    runs-on: ubuntu-latest
    steps:
      - uses: actions/checkout@v3
        with:
          lfs: true
=======
  Lint:
    runs-on: smallworld-arc
    permissions:
      contents: write
    steps:
      - name: Preinit
        run: |
          sudo apt-get update
          sudo apt-get install -y git-lfs build-essential cmake clang
      - uses: actions/checkout@v3
        with:
          lfs: true
          token: ${{ secrets.BOT_TOKEN }}
>>>>>>> b0f2765b
      - uses: actions/setup-python@v4
        with:
          python-version: "3.x"
      - name: Install
        run: |
          python -m pip install --upgrade pip
          pip install -e .[development] -c constraints.txt
<<<<<<< HEAD
      - name: format
=======
      - name: Format
>>>>>>> b0f2765b
        run: |
          isort . --profile black
          black ./
      - uses: stefanzweifel/git-auto-commit-action@v5
        with:
          commit_message: "style: isort and black"
          commit_author: GitHub Actions <actions@github.com>
      - name: Lint
        run: |
          isort --check --profile black .
          black --check ./
          flake8 ./
          mypy --ignore-missing-imports ./
      - name: Check Title
        env:
          TITLE: ${{ github.event.pull_request.title }}
        run: |
          bash .github/workflows/scripts/conventional.sh "$TITLE"
      - name: Build Container
        run: |
          export DOCKER_CONFIG=$(mktemp -d)
          docker build . -t docker-registry.docker-registry.svc.cluster.local:5000/smallworld/smallworld:${{ github.sha }}
      - name: Save Container
        run: |
          docker push docker-registry.docker-registry.svc.cluster.local:5000/smallworld/smallworld:${{ github.sha }}

  Unit-Test:
    runs-on: smallworld-arc
<<<<<<< HEAD
    needs: FormatLintBuild
=======
    needs: Lint
>>>>>>> b0f2765b
    steps:
      - name: Load Container
        run: |
          docker pull docker-registry.docker-registry.svc.cluster.local:5000/smallworld/smallworld:${{ github.sha }}
          docker tag docker-registry.docker-registry.svc.cluster.local:5000/smallworld/smallworld:${{ github.sha }} smallworld:latest
      - name: Run Unit Tests
        run: |
          docker run -i -w /opt/smallworld/tests smallworld:latest python3 unit.py

  Integration-Test:
    runs-on: smallworld-arc
<<<<<<< HEAD
    needs: FormatLintBuild
=======
    needs: Lint
>>>>>>> b0f2765b
    strategy:
      matrix:
        include:
          - testsuite: BlockTests
          - testsuite: BranchTests
          - testsuite: CallTests
          - testsuite: DMATests
          - testsuite: DocumentationTests
          - testsuite: ElfTests
          - testsuite: FloatsTests
          - testsuite: FuzzTests
          - testsuite: HookingTests
          - testsuite: SquareTests
          - testsuite: StackTests
          - testsuite: StrlenTests
          - testsuite: StructureTests
          - testsuite: SyscallTests
          - testsuite: SymbolicTests
    steps:
      - name: Load Container
        run: |
          docker pull docker-registry.docker-registry.svc.cluster.local:5000/smallworld/smallworld:${{ github.sha }}
          docker tag docker-registry.docker-registry.svc.cluster.local:5000/smallworld/smallworld:${{ github.sha }} smallworld:latest
      - name: Run Integration Tests
        run: |
          docker run -i -w /opt/smallworld/tests smallworld:latest python3 integration.py -v ${{ matrix.testsuite }}

  Results:
    runs-on: smallworld-arc
<<<<<<< HEAD
    needs: [FormatLintBuild, Unit-Test, Integration-Test]
=======
    needs: [Lint, Unit-Test, Integration-Test]
>>>>>>> b0f2765b
    if: always()
    steps:
      - name: All tests OK
        if: ${{ !(contains(needs.*.result, 'failure')) }}
        run: exit 0
      - name: Tests Failed
        if: ${{ contains(needs.*.result, 'failure') }}
        run: exit 1<|MERGE_RESOLUTION|>--- conflicted
+++ resolved
@@ -6,14 +6,6 @@
     types: [opened, synchronize, reopen, edited]
 
 jobs:
-<<<<<<< HEAD
-  FormatLintBuild:
-    runs-on: ubuntu-latest
-    steps:
-      - uses: actions/checkout@v3
-        with:
-          lfs: true
-=======
   Lint:
     runs-on: smallworld-arc
     permissions:
@@ -27,7 +19,6 @@
         with:
           lfs: true
           token: ${{ secrets.BOT_TOKEN }}
->>>>>>> b0f2765b
       - uses: actions/setup-python@v4
         with:
           python-version: "3.x"
@@ -35,11 +26,7 @@
         run: |
           python -m pip install --upgrade pip
           pip install -e .[development] -c constraints.txt
-<<<<<<< HEAD
-      - name: format
-=======
       - name: Format
->>>>>>> b0f2765b
         run: |
           isort . --profile black
           black ./
@@ -68,11 +55,7 @@
 
   Unit-Test:
     runs-on: smallworld-arc
-<<<<<<< HEAD
-    needs: FormatLintBuild
-=======
     needs: Lint
->>>>>>> b0f2765b
     steps:
       - name: Load Container
         run: |
@@ -84,11 +67,7 @@
 
   Integration-Test:
     runs-on: smallworld-arc
-<<<<<<< HEAD
-    needs: FormatLintBuild
-=======
     needs: Lint
->>>>>>> b0f2765b
     strategy:
       matrix:
         include:
@@ -118,11 +97,7 @@
 
   Results:
     runs-on: smallworld-arc
-<<<<<<< HEAD
-    needs: [FormatLintBuild, Unit-Test, Integration-Test]
-=======
     needs: [Lint, Unit-Test, Integration-Test]
->>>>>>> b0f2765b
     if: always()
     steps:
       - name: All tests OK
