--- conflicted
+++ resolved
@@ -95,11 +95,7 @@
       runs-on: smallworld-arc
       needs: Lint
       strategy:
-<<<<<<< HEAD
         max-parallel: 20
-=======
-        max-parallel: 40
->>>>>>> b77fa2d3
         matrix:
           include:
             - testsuite: BlockTests
