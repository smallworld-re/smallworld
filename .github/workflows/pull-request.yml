--- conflicted
+++ resolved
@@ -23,12 +23,7 @@
       - name: Dependencies
         run: |
           sudo apt-get update
-<<<<<<< HEAD
-          sudo apt-get install -y nasm
-=======
-          sudo apt-get install -y nasm binutils-aarch64-linux-gnu binutils-arm-linux-gnueabi binutils-arm-linux-gnueabihf binutils-mips-linux-gnu binutils-mips64-linux-gnuabi64 binutils-powerpc-linux-gnu binutils-powerpc64-linux-gnu binutils-riscv64-linux-gnu binutils-sparc64-linux-gnu
->>>>>>> 9ef25043
-          sudo apt-get install -y ./tests/dependencies/*.deb
+          sudo apt-get install -y nasm binutils-aarch64-linux-gnu binutils-arm-linux-gnueabi binutils-arm-linux-gnueabihf binutils-mips-linux-gnu binutils-mips64-linux-gnuabi64 binutils-powerpc-linux-gnu binutils-powerpc64-linux-gnu binutils-riscv64-lin          sudo apt-get install -y ./tests/dependencies/*.deb
           python -m pip install ./tests/dependencies/*.whl
       - name: Install
         run: |
