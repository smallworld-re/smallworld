--- conflicted
+++ resolved
@@ -95,10 +95,6 @@
       runs-on: smallworld-arc
       needs: Lint
       strategy:
-<<<<<<< HEAD
-        max-parallel: 20
-=======
->>>>>>> f94ae4f7
         matrix:
           include:
             - testsuite: BlockTests
