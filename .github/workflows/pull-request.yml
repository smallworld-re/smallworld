name: Pull Request
on:
  pull_request:
    branches: [main]
    types: [opened, synchronize, reopened, edited]

env:
  REGISTRY: harbor.harbor.svc.cluster.local
  TZ: UTC
  SCRATCH: /home/runner/_shared
  USER: root
concurrency:
  group: pr-${{ github.event.pull_request.number }}
  cancel-in-progress: true

jobs:
  Lint:
    runs-on: smallworld-arc
    permissions:
      contents: write
    outputs:
      changes_detected: ${{ steps.ac.outputs.changes_detected }}

    steps:
      - uses: cachix/cachix-action@v15
        with:
          name: smallworld
          authToken: "${{ secrets.CACHIX_AUTH_TOKEN }}"
      - name: Checkout (This Repo)
        uses: actions/checkout@v3
        env:
          bot_token: ${{ secrets.BOT_TOKEN }}
        if: ${{ env.bot_token != '' }}
        with:
          token: ${{ secrets.BOT_TOKEN }}

      - name: Checkout (Fork Repo)
        uses: actions/checkout@v3
        env:
          secret: ${{ secrets.BOT_TOKEN }}
        if: ${{ env.bot_token == '' }}

      - uses: actions/checkout@v4

      - name: Format
        env:
          bot_token: ${{ secrets.BOT_TOKEN }}
        if: ${{ env.bot_token != '' }}
        run: |
          nix develop -c isort . --profile black
          nix develop -c black ./

      - id: ac
        uses: stefanzweifel/git-auto-commit-action@v5
        env: 
          bot_token: ${{ secrets.BOT_TOKEN }}
        if: ${{ env.bot_token != '' }}
        with:
          commit_message: "style: isort and black"
          commit_author: GitHub Actions <actions@github.com>

      - name: Changes Detected
        if: steps.ac.outputs.changes_detected == 'true'
        run: |
            echo "Linters caused a commit.  Terminating run; tests will continue on next commit"
            exit 1        

      - name: Lint
        run: |
          nix develop -c isort --check --profile black .
          nix develop -c black --check ./
          nix develop -c flake8 ./
          nix develop -c mypy --explicit-package-bases --ignore-missing-imports ./

      - name: Check Title
        env:
          TITLE: ${{ github.event.pull_request.title }}
        run: nix develop -c bash .github/workflows/scripts/conventional.sh "$TITLE"


  Unit-Test:
    runs-on: smallworld-arc
    needs: Lint
    steps:
      - uses: cachix/cachix-action@v15
        with:
          name: smallworld
          authToken: "${{ secrets.CACHIX_AUTH_TOKEN }}"
      - uses: actions/checkout@v4
      - name: Run Unit Tests
        run: |
          cd tests
          nix develop -c python3 unit.py -v
  Integration-Test:
      runs-on: smallworld-arc
      needs: Lint
      strategy:
<<<<<<< HEAD
        max-parallel: 20
=======
>>>>>>> 8f12d3b3
        matrix:
          include:
            - testsuite: BlockTests
            - testsuite: BranchTestsAngr
            - testsuite: BranchTestsGhidra
            - testsuite: BranchTestsPanda
            - testsuite: BranchTestsUnicorn
            - testsuite: CallTestsAngr
            - testsuite: CallTestsGhidra
            - testsuite: CallTestsPanda
            - testsuite: CallTestsUnicorn
            - testsuite: C99AbortTests
            - testsuite: C99AbsTests
            - testsuite: C99AsctimeTests
            - testsuite: C99AtexitTests
            - testsuite: C99AtoiTests
            - testsuite: C99AtollTests
            - testsuite: C99AtolTests
            - testsuite: C99CallocTests
            - testsuite: C99ClearerrTests
            - testsuite: C99ClockTests
            - testsuite: C99CtimeTests
            - testsuite: C99DifftimeTests
            - testsuite: C99ExitTests
            - testsuite: C99FcloseTests
            - testsuite: C99FeofTests
            - testsuite: C99FflushTests
            - testsuite: C99FgetcTests
            - testsuite: C99FgetposTests
            - testsuite: C99FgetsTests
            - testsuite: C99FopenTests
            - testsuite: C99FprintfTests
            - testsuite: C99FputcTests
            - testsuite: C99FputsTests
            - testsuite: C99FreadTests
            - testsuite: C99FreeTests
            - testsuite: C99FscanfTests
            - testsuite: C99FseekTests
            - testsuite: C99FsetposTests
            - testsuite: C99FtellTests
            - testsuite: C99FwriteTests
            - testsuite: C99GetcharTests
            - testsuite: C99GetcTests
            - testsuite: C99GetenvTests
            - testsuite: C99GetsTests
            - testsuite: C99GmtimeTests
            - testsuite: C99LabsTests
            - testsuite: C99LlabsTests
            - testsuite: C99LocaltimeTests
            - testsuite: C99MallocTests
            - testsuite: C99MemcmpTests
            - testsuite: C99MemcpyTests
            - testsuite: C99MemmoveTests
            - testsuite: C99MemsetTests
            - testsuite: C99MktimeTests
            - testsuite: C99PrintfTests
            - testsuite: C99PutcharTests
            - testsuite: C99PutcTests
            - testsuite: C99PutsTests
            - testsuite: C99RandTests
            - testsuite: C99ReallocTests
            - testsuite: C99RemoveTests
            - testsuite: C99RenameTests
            - testsuite: C99RewindTests
            - testsuite: C99ScanfTests
            - testsuite: C99SignalTests
            - testsuite: C99SnprintfTests
            - testsuite: C99SprintfTests
            - testsuite: C99SrandTests
            - testsuite: C99SscanfTests
            - testsuite: C99StrcatTests
            - testsuite: C99StrchrTests
            - testsuite: C99StrcmpTests
            - testsuite: C99StrcpyTests
            - testsuite: C99StrcspnTests
            - testsuite: C99StrerrorTests
            - testsuite: C99StrftimeTests
            - testsuite: C99StrlenTests
            - testsuite: C99StrncatTests
            - testsuite: C99StrncmpTests
            - testsuite: C99StrncpyTests
            - testsuite: C99StrpbrkTests
            - testsuite: C99StrrchrTests
            - testsuite: C99StrspnTests
            - testsuite: C99StrstrTests
            - testsuite: C99StrtokTests
            - testsuite: C99SystemTests
            - testsuite: C99TimeTests
            - testsuite: C99TmpfileTests
            - testsuite: C99TmpnamTests
            - testsuite: C99UngetcTests
            - testsuite: CheckedDoubleFreeTests
            - testsuite: CheckedReadTests
            - testsuite: CheckedUAFTests
            - testsuite: CheckedWriteTests
            - testsuite: ColorizerTests
            - testsuite: DelayTests
            - testsuite: DMATests
            - testsuite: DocumentationTests
            - testsuite: ElfTests
            - testsuite: ElfCoreTests
            - testsuite: ExitpointTests
            - testsuite: FloatsTests
            - testsuite: FsgsbaseTests
            - testsuite: FuzzTests
            - testsuite: LinkElfTests
            - testsuite: LinkPETests
            - testsuite: HookingTests
            - testsuite: MemhookTests
            - testsuite: PETests
            - testsuite: POSIXBasenameTests
            - testsuite: POSIXBsdSignalTests
            - testsuite: POSIXDirnameTests
            - testsuite: POSIXPthreadSigmaskTests
            - testsuite: POSIXSigactionTests
            - testsuite: POSIXSigaddsetTests
            - testsuite: POSIXSigdelsetTests
            - testsuite: POSIXSigemptysetTests
            - testsuite: POSIXSigfillsetTests
            - testsuite: POSIXSigpendingTests
            - testsuite: POSIXSigprocmaskTests
            - testsuite: RelaTests
            - testsuite: RTOSDemoTests
            - testsuite: SquareTests
            - testsuite: StackTests
            - testsuite: StrlenTests
            - testsuite: StructureTests
            - testsuite: SyscallTests
            - testsuite: SysVModelTests
            - testsuite: TraceExecutionTests
            - testsuite: ThumbTests
            - testsuite: UnmappedTests
      steps:
      - uses: cachix/cachix-action@v15
        with:
          name: smallworld
          authToken: "${{ secrets.CACHIX_AUTH_TOKEN }}"
      - uses: actions/checkout@v4
      - name: Build Artifacts
        run: |
          cd tests
          nix develop -c make -j$(nproc) LOONGARCH64_SYSROOT=/usr/loongarch64-linux-gnu
          cd elf_core
          nix develop -c make -j$(nproc)
      - name: Run Integration Tests
        run: |
          cd tests
          nix develop -c python3 integration.py -v ${{ matrix.testsuite }}
  Results:
    runs-on: smallworld-arc
    needs: [Lint, Unit-Test, Integration-Test]
    if: always()
    steps:
      - name: Formatter committed – new run will verify
        if: needs.Lint.outputs.changes_detected == 'true'
        run: exit 1

      - name: All tests OK
        if: needs.Lint.outputs.changes_detected != 'true' && !contains(needs.*.result, 'failure')
        run: exit 0

      - name: Tests Failed
        if: needs.Lint.outputs.changes_detected != 'true' && contains(needs.*.result, 'failure')
        run: exit 1
      <|MERGE_RESOLUTION|>--- conflicted
+++ resolved
@@ -95,10 +95,7 @@
       runs-on: smallworld-arc
       needs: Lint
       strategy:
-<<<<<<< HEAD
         max-parallel: 20
-=======
->>>>>>> 8f12d3b3
         matrix:
           include:
             - testsuite: BlockTests
