name: Pull Request
on:
  pull_request:
    branches: [main]
    types: [opened, synchronize, reopened, edited]

env:
  REGISTRY: harbor.harbor.svc.cluster.local
  TZ: UTC
  SCRATCH: /home/runner/_shared
  USER: root
concurrency:
  group: pr-${{ github.event.pull_request.number }}
  cancel-in-progress: true

jobs:
  Lint:
    runs-on: smallworld-arc
    permissions:
      contents: write
    outputs:
      changes_detected: ${{ steps.ac.outputs.changes_detected }}

    steps:
      - uses: cachix/cachix-action@v15
        with:
          name: smallworld
          authToken: "${{ secrets.CACHIX_AUTH_TOKEN }}"
      - name: Checkout
        uses: actions/checkout@v3
        env:
          bot_token: ${{ secrets.BOT_TOKEN }}
        if: ${{ env.bot_token != '' }}
        with:
          token: ${{ secrets.BOT_TOKEN }}

      - name: Cache inputs
        run: |
          nix run .#printInputsRecursive | cachix push smallworld

      - name: Format
        env:
          bot_token: ${{ secrets.BOT_TOKEN }}
        if: ${{ env.bot_token != '' }}
        run: |
          nix develop -c isort . --profile black
          nix develop -c black ./
          nix develop -c treefmt -f nixfmt --no-cache

      - id: ac
        uses: stefanzweifel/git-auto-commit-action@v5
        env: 
          bot_token: ${{ secrets.BOT_TOKEN }}
        if: ${{ env.bot_token != '' }}
        with:
          commit_message: "style: isort and black"
          commit_author: GitHub Actions <actions@github.com>

      - name: Changes Detected
        if: steps.ac.outputs.changes_detected == 'true'
        run: |
            echo "Linters caused a commit.  Terminating run; tests will continue on next commit"
            exit 1        

      - name: Lint
        run: |
          nix develop -c isort --check --profile black .
          nix develop -c black --check ./
          nix develop -c flake8 ./
          nix develop -c mypy --explicit-package-bases --ignore-missing-imports ./
          nix develop -c treefmt -f nixfmt --ci

      - name: Check Title
        env:
          TITLE: ${{ github.event.pull_request.title }}
        run: nix develop -c bash .github/workflows/scripts/conventional.sh "$TITLE"

      - name: Test Build Artifacts
        run: |
          cd tests
          nix build

  Unit-Test:
    runs-on: smallworld-arc
    needs: Lint
    steps:
      - uses: cachix/cachix-action@v15
        with:
          name: smallworld
          authToken: "${{ secrets.CACHIX_AUTH_TOKEN }}"
      - uses: actions/checkout@v4
      - name: Run Unit Tests
        run: |
          cd tests
          nix develop .. -c python3 unit.py -v
  Integration-Test:
      runs-on: smallworld-arc
      needs: Lint
      strategy:
        matrix:
          include:
            - testsuite: BlockTests
            - testsuite: BranchTestsAngr
            - testsuite: BranchTestsGhidra
            - testsuite: BranchTestsPanda
            - testsuite: BranchTestsUnicorn
            - testsuite: CallTestsAngr
            - testsuite: CallTestsGhidra
            - testsuite: CallTestsPanda
            - testsuite: CallTestsUnicorn
            - testsuite: C99AbortTests
            - testsuite: C99AbsTests
            - testsuite: C99AsctimeTests
            - testsuite: C99AtexitTests
            - testsuite: C99AtoiTests
            - testsuite: C99AtollTests
            - testsuite: C99AtolTests
            - testsuite: C99CallocTests
            - testsuite: C99ClearerrTests
            - testsuite: C99ClockTests
            - testsuite: C99CtimeTests
            - testsuite: C99DifftimeTests
            - testsuite: C99ExitTests
            - testsuite: C99FcloseTests
            - testsuite: C99FeofTests
            - testsuite: C99FflushTests
            # - testsuite: C99FgetcTests
            - testsuite: C99FgetposTests
            - testsuite: C99FgetsTests
            - testsuite: C99FopenTests
            - testsuite: C99FprintfTests
            - testsuite: C99FputcTests
            - testsuite: C99FputsTests
            - testsuite: C99FreadTests
            - testsuite: C99FreeTests
            - testsuite: C99FscanfTests
            - testsuite: C99FseekTests
            - testsuite: C99FsetposTests
            - testsuite: C99FtellTests
            - testsuite: C99FwriteTests
            - testsuite: C99GetcharTests
            # - testsuite: C99GetcTests
            - testsuite: C99GetenvTests
            - testsuite: C99GetsTests
            - testsuite: C99GmtimeTests
            - testsuite: C99LabsTests
            - testsuite: C99LlabsTests
            - testsuite: C99LocaltimeTests
            - testsuite: C99MallocTests
            - testsuite: C99MemcmpTests
            - testsuite: C99MemcpyTests
            - testsuite: C99MemmoveTests
            - testsuite: C99MemsetTests
            - testsuite: C99MktimeTests
            - testsuite: C99PrintfTests
            - testsuite: C99PutcharTests
            - testsuite: C99PutcTests
            - testsuite: C99PutsTests
            - testsuite: C99RandTests
            - testsuite: C99ReallocTests
            - testsuite: C99RemoveTests
            - testsuite: C99RenameTests
            - testsuite: C99RewindTests
            - testsuite: C99ScanfTests
            - testsuite: C99SignalTests
            - testsuite: C99SnprintfTests
            - testsuite: C99SprintfTests
            - testsuite: C99SrandTests
<<<<<<< HEAD
            - testsuite: C99SscanfTests
            - testsuite: C99StrcatTests
=======
            # - testsuite: C99SscanfTests
            # - testsuite: C99StrcatTests
>>>>>>> f1410f44
            - testsuite: C99StrchrTests
            - testsuite: C99StrcmpTests
            - testsuite: C99StrcpyTests
            - testsuite: C99StrcspnTests
            - testsuite: C99StrerrorTests
            - testsuite: C99StrftimeTests
            - testsuite: C99StrlenTests
            # - testsuite: C99StrncatTests
            - testsuite: C99StrncmpTests
            - testsuite: C99StrncpyTests
            - testsuite: C99StrpbrkTests
            - testsuite: C99StrrchrTests
            - testsuite: C99StrspnTests
            - testsuite: C99StrstrTests
            - testsuite: C99StrtokTests
            - testsuite: C99SystemTests
            - testsuite: C99TimeTests
            - testsuite: C99TmpfileTests
            - testsuite: C99TmpnamTests
            - testsuite: C99UngetcTests
            # - testsuite: CheckedDoubleFreeTests
            # - testsuite: CheckedReadTests
            # - testsuite: CheckedUAFTests
            # - testsuite: CheckedWriteTests
            - testsuite: ColorizerTests
            - testsuite: DelayTests
            - testsuite: DMATests
            - testsuite: DocumentationTests
            - testsuite: ElfTests
            # - testsuite: ElfCoreTests
            - testsuite: ExitpointTests
            - testsuite: FloatsTests
            - testsuite: FsgsbaseTests
            - testsuite: FuzzTests
            - testsuite: LinkElfTests
            # - testsuite: LinkPETests
            - testsuite: HookingTests
            - testsuite: MemhookTests
            # - testsuite: PETests
            - testsuite: POSIXBasenameTests
            - testsuite: POSIXBsdSignalTests
            - testsuite: POSIXDirnameTests
            - testsuite: POSIXPthreadSigmaskTests
            - testsuite: POSIXSigactionTests
            - testsuite: POSIXSigaddsetTests
            - testsuite: POSIXSigdelsetTests
            - testsuite: POSIXSigemptysetTests
            - testsuite: POSIXSigfillsetTests
            - testsuite: POSIXSigpendingTests
            - testsuite: POSIXSigprocmaskTests
            - testsuite: RelaTests
            - testsuite: RTOSDemoTests
            - testsuite: SquareTests
            - testsuite: StackTests
            - testsuite: StrlenTests
            - testsuite: StructureTests
            - testsuite: SyscallTests
            - testsuite: SysVModelTests
            - testsuite: TraceExecutionTests
            - testsuite: ThumbTests
            - testsuite: UnmappedTests
      steps:
      - uses: cachix/cachix-action@v15
        with:
          name: smallworld
          authToken: "${{ secrets.CACHIX_AUTH_TOKEN }}"
      - uses: actions/checkout@v4
      - name: Build Artifacts
        run: |
          cd tests
          nix build
          tar xvf result/test_binaries.tar
      - name: Run Integration Tests
        run: |
          cd tests
          nix develop .. -c python3 integration.py -v ${{ matrix.testsuite }}
  Results:
    runs-on: smallworld-arc
    # needs: [Lint, Unit-Test, Integration-Test]
    needs: [Lint, Integration-Test]
    if: always()
    steps:
      - name: Formatter committed – new run will verify
        if: needs.Lint.outputs.changes_detected == 'true'
        run: exit 1

      - name: All tests OK
        if: needs.Lint.outputs.changes_detected != 'true' && !contains(needs.*.result, 'failure')
        run: exit 0

      - name: Tests Failed
        if: needs.Lint.outputs.changes_detected != 'true' && contains(needs.*.result, 'failure')
        run: exit 1
      <|MERGE_RESOLUTION|>--- conflicted
+++ resolved
@@ -166,13 +166,8 @@
             - testsuite: C99SnprintfTests
             - testsuite: C99SprintfTests
             - testsuite: C99SrandTests
-<<<<<<< HEAD
             - testsuite: C99SscanfTests
             - testsuite: C99StrcatTests
-=======
-            # - testsuite: C99SscanfTests
-            # - testsuite: C99StrcatTests
->>>>>>> f1410f44
             - testsuite: C99StrchrTests
             - testsuite: C99StrcmpTests
             - testsuite: C99StrcpyTests
