name: Pull Request
on:
  pull_request:
    branches: [main]
    types: [opened, synchronize, reopen, edited]

env:
  REGISTRY: harbor.harbor.svc.cluster.local

concurrency:
  group: pr-${{ github.event.pull_request.number }}
  cancel-in-progress: true

jobs:
  Lint:
    runs-on: smallworld-arc
    permissions:
      contents: write
    outputs:
      changes_detected: ${{ steps.ac.outputs.changes_detected }}

    steps:
      - name: Install podman
        run: |
          sudo apt-get update -y
          sudo apt-get install -y podman

      - name: Allow HTTP for the in-cluster registry
        run: |
          sudo mkdir -p /etc/containers/registries.conf.d
          cat <<EOF | sudo tee /etc/containers/registries.conf.d/50-smallworld.conf
          [[registry]]
          location = "$REGISTRY"
          insecure = true
          EOF

      - uses: actions/checkout@v3
        with:
          token: ${{ secrets.BOT_TOKEN }}

      - uses: actions/setup-python@v4
        with:
          python-version: "3.x"

      - name: Install Lint Tools
        run: |
          python -m pip install --upgrade pip
          pip install $(grep isort= constraints.txt)
          pip install $(grep black= constraints.txt)
          pip install $(grep flake8= constraints.txt)
          pip install $(grep mypy= constraints.txt)

      - name: Format
        run: |
          isort . --profile black
          black ./

      - id: ac
        uses: stefanzweifel/git-auto-commit-action@v5
        with:
          commit_message: "style: isort and black"
          commit_author: GitHub Actions <actions@github.com>

      - name: Lint
        if: steps.ac.outputs.changes_detected == 'false'
        run: |
          isort --check --profile black .
          black --check ./
          flake8 ./
          mypy --ignore-missing-imports ./

      - name: Check Title
        if: steps.ac.outputs.changes_detected == 'false'
        env:
          TITLE: ${{ github.event.pull_request.title }}
        run: bash .github/workflows/scripts/conventional.sh "$TITLE"

      - name: Login to registry
        if: steps.ac.outputs.changes_detected == 'false'
        run: |
          podman login $REGISTRY -u "${{ secrets.REGISTRY_USER }}" -p "${{ secrets.REGISTRY_PASSWORD }}"

      - name: Build Container
        if: steps.ac.outputs.changes_detected == 'false'
        run: |
          IMAGE=$REGISTRY/smallworld/smallworld:${{ github.sha }}
          podman build --ulimit core=-1:-1 --network host -t "$IMAGE" .

      - name: Save Container
        if: steps.ac.outputs.changes_detected == 'false'
        run: |
          podman push $REGISTRY/smallworld/smallworld:${{ github.sha }}

  Unit-Test:
    runs-on: smallworld-arc
    needs: Lint
    if: needs.Lint.outputs.changes_detected == 'false'
    steps:
      - name: Preinit
        run: |
          sudo apt-get update -y
          sudo apt-get install -y podman
      - name: Allow HTTP for the in-cluster registry
        run: |
          sudo mkdir -p /etc/containers/registries.conf.d
          cat <<EOF | sudo tee /etc/containers/registries.conf.d/50-smallworld.conf
          [[registry]]
          location = "$REGISTRY"
          insecure = true
          EOF

      - name: Login to registry
        run: |
          podman login $REGISTRY -u "${{ secrets.REGISTRY_USER }}" -p "${{ secrets.REGISTRY_PASSWORD }}"

      - name: Load Container
        run: |
          podman pull $REGISTRY/smallworld/smallworld:${{ github.sha }}
          podman tag $REGISTRY/smallworld/smallworld:${{ github.sha }} smallworld:latest
      - name: Run Unit Tests
        env:
          GITHUB_WORKSPACE: ${{ github.workspace }}
        run: |
          podman run --rm -w /opt/smallworld/tests smallworld:latest python3 unit.py

  Integration-Test:
    runs-on: smallworld-arc
    needs: Lint
    if: needs.Lint.outputs.changes_detected == 'false'
    strategy:
      matrix:
        include:
          - testsuite: BlockTests
          - testsuite: BranchTests
          - testsuite: CallTests
<<<<<<< HEAD
          - testsuite: C99AbortTests
          - testsuite: C99AbsTests
          - testsuite: C99AtexitTests
          - testsuite: C99AtoiTests
          - testsuite: C99AtollTests
          - testsuite: C99AtolTests
          - testsuite: C99CallocTests
          - testsuite: C99ClearerrTests
          - testsuite: C99ClockTests
          - testsuite: C99DifftimeTests
          - testsuite: C99ExitTests
          - testsuite: C99FcloseTests
          - testsuite: C99FeofTests
          - testsuite: C99FflushTests
          - testsuite: C99FgetcTests
          - testsuite: C99FgetposTests
          - testsuite: C99FgetsTests
          - testsuite: C99FopenTests
          - testsuite: C99FprintfTests
          - testsuite: C99FputcTests
          - testsuite: C99FputsTests
          - testsuite: C99FreadTests
          - testsuite: C99FreeTests
          - testsuite: C99FscanfTests
          - testsuite: C99FseekTests
          - testsuite: C99FsetposTests
          - testsuite: C99FtellTests
          - testsuite: C99FwriteTests
          - testsuite: C99GetcharTests
          - testsuite: C99GetcTests
          - testsuite: C99GetenvTests
          - testsuite: C99LabsTests
          - testsuite: C99LlabsTests
          - testsuite: C99MallocTests
          - testsuite: C99MemcmpTests
          - testsuite: C99MemcpyTests
          - testsuite: C99MemmoveTests
          - testsuite: C99MemsetTests
          - testsuite: C99MktimeTests
          - testsuite: C99PrintfTests
          - testsuite: C99PutcharTests
          - testsuite: C99PutcTests
          - testsuite: C99PutsTests
          - testsuite: C99RandTests
          - testsuite: C99ReallocTests
          - testsuite: C99RemoveTests
          - testsuite: C99RenameTests
          - testsuite: C99RewindTests
          - testsuite: C99ScanfTests
          - testsuite: C99SnprintfTests
          - testsuite: C99SprintfTests
          - testsuite: C99SrandTests
          - testsuite: C99SscanfTests
          - testsuite: C99StrcatTests
          - testsuite: C99StrchrTests
          - testsuite: C99StrcmpTests
          - testsuite: C99StrcpyTests
          - testsuite: C99StrcspnTests
          - testsuite: C99StrftimeTests
          - testsuite: C99StrlenTests
          - testsuite: C99StrncatTests
          - testsuite: C99StrncmpTests
          - testsuite: C99StrncpyTests
          - testsuite: C99StrpbrkTests
          - testsuite: C99StrrchrTests
          - testsuite: C99StrspnTests
          - testsuite: C99StrstrTests
          - testsuite: C99StrtokTests
          - testsuite: C99SystemTests
          - testsuite: C99TimeTests
          - testsuite: C99TmpfileTests
          - testsuite: C99TmpnamTests
          - testsuite: C99UngetcTests
=======
          - testsuite: ColorizerTests
>>>>>>> c25f7a6f
          - testsuite: DMATests
          - testsuite: DocumentationTests
          - testsuite: ElfTests
          - testsuite: ElfCoreTests
          - testsuite: FloatsTests
          - testsuite: FuzzTests
          - testsuite: LinkElfTests
          - testsuite: HookingTests
          - testsuite: PETests    
          - testsuite: RelaTests
          - testsuite: SquareTests
          - testsuite: StackTests
          - testsuite: StrlenTests
          - testsuite: StructureTests
          - testsuite: SyscallTests
<<<<<<< HEAD
          - testsuite: SysVModelTests
=======
          - testsuite: TraceExecutionTests
>>>>>>> c25f7a6f
    steps:
      - name: Preinit
        run: |
          sudo apt-get update -y
          sudo apt-get install -y podman

      - name: Allow HTTP for the in-cluster registry
        run: |
          sudo mkdir -p /etc/containers/registries.conf.d
          cat <<EOF | sudo tee /etc/containers/registries.conf.d/50-smallworld.conf
          [[registry]]
          location = "$REGISTRY"
          insecure = true
          EOF
      
      - name: Login to registry
        run: |
          podman login $REGISTRY -u "${{ secrets.REGISTRY_USER }}" -p "${{ secrets.REGISTRY_PASSWORD }}"

      - name: Load Container
        run: |
          podman pull $REGISTRY/smallworld/smallworld:${{ github.sha }}
          podman tag $REGISTRY/smallworld/smallworld:${{ github.sha }} smallworld:latest

      - name: Run Integration Tests
        env:
          GITHUB_WORKSPACE: ${{ github.workspace }}
        run: |
          podman run --rm -w /opt/smallworld/tests smallworld:latest python3 integration.py -v ${{ matrix.testsuite }}

  Results:
    runs-on: smallworld-arc
    needs: [Lint, Unit-Test, Integration-Test]
    if: always()
    steps:
      - name: Formatter committed – new run will verify
        if: needs.Lint.outputs.changes_detected == 'true'
        run: exit 1

      - name: All tests OK
        if: needs.Lint.outputs.changes_detected == 'false' && !contains(needs.*.result, 'failure')
        run: exit 0

      - name: Tests Failed
        if: needs.Lint.outputs.changes_detected == 'false' && contains(needs.*.result, 'failure')
        run: exit 1<|MERGE_RESOLUTION|>--- conflicted
+++ resolved
@@ -133,7 +133,6 @@
           - testsuite: BlockTests
           - testsuite: BranchTests
           - testsuite: CallTests
-<<<<<<< HEAD
           - testsuite: C99AbortTests
           - testsuite: C99AbsTests
           - testsuite: C99AtexitTests
@@ -207,9 +206,7 @@
           - testsuite: C99TmpfileTests
           - testsuite: C99TmpnamTests
           - testsuite: C99UngetcTests
-=======
           - testsuite: ColorizerTests
->>>>>>> c25f7a6f
           - testsuite: DMATests
           - testsuite: DocumentationTests
           - testsuite: ElfTests
@@ -225,11 +222,8 @@
           - testsuite: StrlenTests
           - testsuite: StructureTests
           - testsuite: SyscallTests
-<<<<<<< HEAD
           - testsuite: SysVModelTests
-=======
           - testsuite: TraceExecutionTests
->>>>>>> c25f7a6f
     steps:
       - name: Preinit
         run: |
