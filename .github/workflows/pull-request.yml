name: Pull Request
on:
  pull_request:
    branches: [main]
    types: [opened, synchronize, reopen, edited]

env:
  REGISTRY: harbor.harbor.svc.cluster.local
  TZ: UTC
  SCRATCH: /home/runner/_shared

concurrency:
  group: pr-${{ github.event.pull_request.number }}
  # cancel-in-progress: true

jobs:
  Lint:
    runs-on: smallworld-arc
    permissions:
      contents: write
    outputs:
      changes_detected: ${{ steps.ac.outputs.changes_detected }}

    steps:
      - uses: actions/checkout@v3
        with:
          token: ${{ secrets.BOT_TOKEN }}

      - name: Install Lint Tools
        run: |
          pip install --upgrade pip
          pip install $(grep isort= constraints.txt)
          pip install $(grep black= constraints.txt)
          pip install $(grep flake8= constraints.txt)
          pip install $(grep mypy= constraints.txt)

      - name: Format
        run: |
          isort . --profile black
          black ./

      - id: ac
        uses: stefanzweifel/git-auto-commit-action@v5
        with:
          commit_message: "style: isort and black"
          commit_author: GitHub Actions <actions@github.com>

      - name: Lint
        if: steps.ac.outputs.changes_detected == 'false'
        run: |
          isort --check --profile black .
          black --check ./
          flake8 ./
          mypy --explicit-package-bases --ignore-missing-imports ./

      - name: Check Title
        if: steps.ac.outputs.changes_detected == 'false'
        env:
          TITLE: ${{ github.event.pull_request.title }}
        run: bash .github/workflows/scripts/conventional.sh "$TITLE"

      - name: Save Repo
        if: steps.ac.outputs.changes_detected == 'false'
        run: |
          cd ..
          tar cfz smallworld_${{ github.sha }}.tar.gz smallworld/
          mv smallworld_${{ github.sha }}.tar.gz $SCRATCH

  Unit-Test:
    runs-on: smallworld-arc
    needs: Lint
    if: needs.Lint.outputs.changes_detected == 'false'
    steps:
      - name: Copy Repo
        run: |
          cp $SCRATCH/smallworld_${{ github.sha }}.tar.gz .
          tar xf smallworld_${{ github.sha }}.tar.gz
      - name: Run Unit Tests
        env:
          GITHUB_WORKSPACE: ${{ github.workspace }}
        run: |
          cd smallworld/
          pip install -e .[development] -c constraints.txt
          cd tests
          python3 unit.py

  Integration-Test:
    runs-on: smallworld-arc
    needs: Lint
    if: needs.Lint.outputs.changes_detected == 'false'
    strategy:
      max-parallel: 20
      matrix:
        include:
          - testsuite: BlockTests
          - testsuite: BranchTests
          - testsuite: CallTests
          - testsuite: C99AbortTests
          - testsuite: C99AbsTests
          - testsuite: C99AtexitTests
          - testsuite: C99AtoiTests
          - testsuite: C99AtollTests
          - testsuite: C99AtolTests
          - testsuite: C99CallocTests
          - testsuite: C99ClearerrTests
          - testsuite: C99ClockTests
          - testsuite: C99DifftimeTests
          - testsuite: C99ExitTests
          - testsuite: C99FcloseTests
          - testsuite: C99FeofTests
          - testsuite: C99FflushTests
          - testsuite: C99FgetcTests
          - testsuite: C99FgetposTests
          - testsuite: C99FgetsTests
          - testsuite: C99FopenTests
          - testsuite: C99FprintfTests
          - testsuite: C99FputcTests
          - testsuite: C99FputsTests
          - testsuite: C99FreadTests
          - testsuite: C99FreeTests
          - testsuite: C99FscanfTests
          - testsuite: C99FseekTests
          - testsuite: C99FsetposTests
          - testsuite: C99FtellTests
          - testsuite: C99FwriteTests
          - testsuite: C99GetcharTests
          - testsuite: C99GetcTests
          - testsuite: C99GetenvTests
          - testsuite: C99LabsTests
          - testsuite: C99LlabsTests
          - testsuite: C99MallocTests
          - testsuite: C99MemcmpTests
          - testsuite: C99MemcpyTests
          - testsuite: C99MemmoveTests
          - testsuite: C99MemsetTests
          - testsuite: C99MktimeTests
          - testsuite: C99PrintfTests
          - testsuite: C99PutcharTests
          - testsuite: C99PutcTests
          - testsuite: C99PutsTests
          - testsuite: C99RandTests
          - testsuite: C99ReallocTests
          - testsuite: C99RemoveTests
          - testsuite: C99RenameTests
          - testsuite: C99RewindTests
          - testsuite: C99ScanfTests
          - testsuite: C99SnprintfTests
          - testsuite: C99SprintfTests
          - testsuite: C99SrandTests
          - testsuite: C99SscanfTests
          - testsuite: C99StrcatTests
          - testsuite: C99StrchrTests
          - testsuite: C99StrcmpTests
          - testsuite: C99StrcpyTests
          - testsuite: C99StrcspnTests
<<<<<<< HEAD
          # - testsuite: C99StrftimeTests
=======
          - testsuite: C99StrftimeTests
>>>>>>> 3b350949
          - testsuite: C99StrlenTests
          - testsuite: C99StrncatTests
          - testsuite: C99StrncmpTests
          - testsuite: C99StrncpyTests
          - testsuite: C99StrpbrkTests
          - testsuite: C99StrrchrTests
          - testsuite: C99StrspnTests
          - testsuite: C99StrstrTests
          - testsuite: C99StrtokTests
          - testsuite: C99SystemTests
          - testsuite: C99TimeTests
          - testsuite: C99TmpfileTests
          - testsuite: C99TmpnamTests
          - testsuite: C99UngetcTests
          - testsuite: ColorizerTests
          - testsuite: DMATests
          # - testsuite: DocumentationTests
          - testsuite: ElfTests
          - testsuite: ElfCoreTests
          - testsuite: FloatsTests
          - testsuite: FuzzTests
          - testsuite: LinkElfTests
          # - testsuite: HookingTests
          - testsuite: PETests    
          - testsuite: RelaTests
          - testsuite: SquareTests
          - testsuite: StackTests
          - testsuite: StrlenTests
          - testsuite: StructureTests
          - testsuite: SyscallTests
          - testsuite: SysVModelTests
          - testsuite: TraceExecutionTests
    steps:
      - name: Copy Repo
        run: |
          cp $SCRATCH/smallworld_${{ github.sha }}.tar.gz .
          tar xf smallworld_${{ github.sha }}.tar.gz
      - name: Run Integration Tests
        env:
          GITHUB_WORKSPACE: ${{ github.workspace }}
        run: |
          cd smallworld/
          pip install -e .[development] -c constraints.txt
          cd tests
          make -j$(nproc)
          cd elf_core
          make -j$(nrpoc)
          cd ..
          python3 integration.py -v ${{ matrix.testsuite }}

  Results:
    runs-on: smallworld-arc
    needs: [Lint, Unit-Test, Integration-Test]
    if: always()
    steps:
      - name: Formatter committed – new run will verify
        if: needs.Lint.outputs.changes_detected == 'true'
        run: exit 1

      - name: All tests OK
        if: needs.Lint.outputs.changes_detected == 'false' && !contains(needs.*.result, 'failure')
        run: exit 0

      - name: Tests Failed
        if: needs.Lint.outputs.changes_detected == 'false' && contains(needs.*.result, 'failure')
        run: exit 1

      - name: Cleanup
        run: rm $SCRATCH/smallworld_${{ github.sha }}.tar.gz<|MERGE_RESOLUTION|>--- conflicted
+++ resolved
@@ -153,11 +153,7 @@
           - testsuite: C99StrcmpTests
           - testsuite: C99StrcpyTests
           - testsuite: C99StrcspnTests
-<<<<<<< HEAD
           # - testsuite: C99StrftimeTests
-=======
-          - testsuite: C99StrftimeTests
->>>>>>> 3b350949
           - testsuite: C99StrlenTests
           - testsuite: C99StrncatTests
           - testsuite: C99StrncmpTests
