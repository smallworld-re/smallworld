--- conflicted
+++ resolved
@@ -95,11 +95,7 @@
       runs-on: smallworld-arc
       needs: Lint
       strategy:
-<<<<<<< HEAD
-        max-parallel: 2
-=======
-        max-parallel: 3
->>>>>>> 8bc28d72
+        max-parallel: 20
         matrix:
           include:
             - testsuite: BlockTests
