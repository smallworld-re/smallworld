--- conflicted
+++ resolved
@@ -29,12 +29,7 @@
 
       - name: Login to registry
         run: |
-<<<<<<< HEAD
-          podman login docker-registry.docker-registry.svc.cluster.local:5000 -u ${{ secrets.REGISTRY_USER }}" -p "${{ secrets.REGISTRY_PASSWORD }}"
-=======
-          podman login "$REGISTRY" -u "$REGISTRY_USER" -p "$REGISTRY_PASSWORD"
-
->>>>>>> ccb5ad98
+          podman login "$REGISTRY" -u "${{ secrets.REGISTRY_USER }}" -p "{{ secrets.REGISTRY_PASSWORD }}"
       - name: Build Deps
         run: |
           podman build --squash-all -f Dockerfile.deps --network host -t $REGISTRY/smallworld/smallworld_deps:${{ github.sha }} .
